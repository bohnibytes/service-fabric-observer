// ------------------------------------------------------------
// Copyright (c) Microsoft Corporation. All rights reserved.
// Licensed under the MIT License (MIT). See License.txt in the repo root for license information.
// ------------------------------------------------------------

namespace FabricObserver.TelemetryLib
{
    public static class TelemetryConstants
    {
        internal const string Undefined = "undefined";
        internal const string ClusterTypeStandalone = "standalone";
        internal const string ClusterTypeSfrp = "SFRP";
        internal const string ClusterTypePaasV1 = "PaasV1";
        internal const int AsyncOperationTimeoutSeconds = 120;
<<<<<<< HEAD
        internal const string AIKey = "c065641b-ec84-43fe-a8e7-c2bcbb697995";
=======
        public const string AIKey = "c065641b-ec84-43fe-a8e7-c2bcbb697995";
>>>>>>> fa9b6189
    }
}<|MERGE_RESOLUTION|>--- conflicted
+++ resolved
@@ -12,10 +12,6 @@
         internal const string ClusterTypeSfrp = "SFRP";
         internal const string ClusterTypePaasV1 = "PaasV1";
         internal const int AsyncOperationTimeoutSeconds = 120;
-<<<<<<< HEAD
-        internal const string AIKey = "c065641b-ec84-43fe-a8e7-c2bcbb697995";
-=======
         public const string AIKey = "c065641b-ec84-43fe-a8e7-c2bcbb697995";
->>>>>>> fa9b6189
     }
 }