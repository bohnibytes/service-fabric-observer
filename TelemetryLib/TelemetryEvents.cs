// ------------------------------------------------------------
// Copyright (c) Microsoft Corporation. All rights reserved.
// Licensed under the MIT License (MIT). See License.txt in the repo root for license information.
// ------------------------------------------------------------

using System;
using System.Collections.Generic;
using System.Fabric;
using System.IO;
using System.Linq;
using System.Reflection;
using System.Threading;
using Microsoft.ApplicationInsights;
using Microsoft.ApplicationInsights.Extensibility;
using Newtonsoft.Json;

namespace FabricObserver.TelemetryLib
{
    /// <summary>
    /// Contains common FabricObserver telemetry events
    /// </summary>
    public class TelemetryEvents : IDisposable
    {
        private const string OperationalEventName = "OperationalEvent";
        private const string CriticalErrorEventName = "CriticalErrorEvent";
        private const string TaskName = "FabricObserver";
        private readonly TelemetryClient telemetryClient;
        private readonly ServiceContext serviceContext;
        private readonly ITelemetryEventSource serviceEventSource;
        private readonly string clusterId, tenantId, clusterType;
        private readonly TelemetryConfiguration appInsightsTelemetryConf;
        private readonly bool isEtwEnabled;

        public TelemetryEvents(
                    FabricClient fabricClient,
                    ServiceContext context,
                    ITelemetryEventSource eventSource,
                    CancellationToken token,
                    bool etwEnabled)
        {
            serviceEventSource = eventSource;
            serviceContext = context;
            appInsightsTelemetryConf = TelemetryConfiguration.CreateDefault();
            appInsightsTelemetryConf.InstrumentationKey = TelemetryConstants.AIKey;
            telemetryClient = new TelemetryClient(appInsightsTelemetryConf);
            var (ClusterId, TenantId, ClusterType) = ClusterIdentificationUtility.TupleGetClusterIdAndTypeAsync(fabricClient, token).GetAwaiter().GetResult();
            clusterId = ClusterId;
            tenantId = TenantId;
            clusterType = ClusterType;
            isEtwEnabled = etwEnabled;
        }

        public bool EmitFabricObserverOperationalEvent(FabricObserverOperationalEventData foData, TimeSpan runInterval, string logFilePath)
        {
            if (!telemetryClient.IsEnabled())
            {
                return false;
            }

            try
            {
                // ETW
                if (isEtwEnabled)
                {
<<<<<<< HEAD
                    serviceEventSource.InternalFODataEvent(new { FOInternalTelemtryData = JsonConvert.SerializeObject(foData) });
=======
                    serviceEventSource.InternalFODataEvent(new { FOInternalTelemetryData = JsonConvert.SerializeObject(foData) });
>>>>>>> fa9b6189
                }

                string nodeHashString = string.Empty;
                int nodeNameHash = serviceContext?.NodeContext.NodeName.GetHashCode() ?? -1;

                if (nodeNameHash != -1)
                {
                    nodeHashString = ((uint)nodeNameHash).ToString();
                }

                IDictionary<string, string> eventProperties = new Dictionary<string, string>
                {
                    { "EventName", OperationalEventName},
                    { "TaskName", TaskName},
                    { "EventRunInterval", runInterval.ToString() },
                    { "ClusterId", clusterId },
                    { "ClusterType", clusterType },
                    { "NodeNameHash", nodeHashString },
                    { "FOVersion", foData.Version },
                    { "HasPlugins", foData.HasPlugins.ToString() },
<<<<<<< HEAD
=======
                    { "ParallelExecution", foData.ParallelExecutionEnabled.ToString() },
>>>>>>> fa9b6189
                    { "UpTime", foData.UpTime },
                    { "Timestamp", DateTime.UtcNow.ToString("o") },
                    { "OS", foData.OS }
                };

                if (eventProperties.TryGetValue("ClusterType", out string clustType))
                {
                    if (clustType != TelemetryConstants.ClusterTypeSfrp)
                    {
                        eventProperties.Add("TenantId", tenantId);
                    }
                }

                IDictionary<string, double> metrics = new Dictionary<string, double>
                {
                    { "EnabledObserverCount", foData.EnabledObserverCount }
                };

                const string err = "ErrorDetections";
                const string warn = "WarningDetections";
                const string apps = "TotalMonitoredApps";
                const string procs = "TotalMonitoredServiceProcesses";
                const string conts = "TotalMonitoredContainers";

                foreach (var obData in foData.ObserverData)
                {
                    double data = 0;
                    string key;

                    // These observers monitor app services/containers.
                    if (obData.ObserverName.Contains("AppObserver") || obData.ObserverName.Contains("FabricSystemObserver")
                        || obData.ObserverName.Contains("NetworkObserver") || obData.ObserverName.Contains("ContainerObserver"))
                    {
                        // App count.
                        data = ((AppServiceObserverData)obData).MonitoredAppCount;
                        key = $"{obData.ObserverName}{apps}";
                        metrics.Add(key, data);

                        // Process (service instance/primary replica/container) count.
                        data = ((AppServiceObserverData)obData).MonitoredServiceProcessCount;
                        key = $"{obData.ObserverName}{procs}";

                        if (obData.ObserverName.Contains("ContainerObserver"))
                        {
                            key = $"{obData.ObserverName}{conts}";
                        }

                        metrics.Add(key, data);
                    }

                    // AzureStorage and SFConfig observers do not generate health events.
                    if (obData.ObserverName.Contains("AzureStorageUploadObserver") || obData.ObserverName.Contains("SFConfigurationObserver"))
                    {
                        key = $"{obData.ObserverName}Enabled";
                        data = 1; // Enabled.
                        metrics.Add(key, data);
                    }
                    else
                    {
                        // Observer-created Error count
                        key = $"{obData.ObserverName}{err}";
                        data = obData.ErrorCount;
                        metrics.Add(key, data);

                        // Observer-created Warning count
                        key = $"{obData.ObserverName}{warn}";
                        data = obData.WarningCount;
                        metrics.Add(key, data);
                    }
                }

                telemetryClient?.TrackEvent($"{TaskName}.{OperationalEventName}", eventProperties, metrics);
                telemetryClient?.Flush();

                // allow time for flushing
                Thread.Sleep(1000);

                // write a local log file containing the exact information sent to MS \\
                string telemetryData = "{" + string.Join(",", eventProperties.Select(kv => $"\"{kv.Key}\":" + $"\"{kv.Value}\"").ToArray());
                telemetryData += "," + string.Join(",", metrics.Select(kv => $"\"{kv.Key}\":" + kv.Value).ToArray()) + "}";
                _ = TryWriteLogFile(logFilePath, telemetryData);

                eventProperties.Clear();
                eventProperties = null;
                metrics.Clear();
                metrics = null;

                return true;
            }
            catch (Exception e)
            {
                // Telemetry is non-critical and should not take down FO.
                _ = TryWriteLogFile(logFilePath, $"{e}");
            }

            return false;
        }

        public bool EmitFabricObserverCriticalErrorEvent(FabricObserverCriticalErrorEventData foErrorData, string logFilePath)
        {
            if (!telemetryClient.IsEnabled())
            {
                return false;
            }

            try
            {
                // ETW
                if (isEtwEnabled)
                {
                    serviceEventSource.InternalFOCriticalErrorDataEvent(new { FOCriticalErrorData = JsonConvert.SerializeObject(foErrorData) });
                }

                string nodeHashString = string.Empty;
                int nodeNameHash = serviceContext?.NodeContext.NodeName.GetHashCode() ?? -1;

                if (nodeNameHash != -1)
                {
                    nodeHashString = ((uint)nodeNameHash).ToString();
                }

                IDictionary<string, string> eventProperties = new Dictionary<string, string>
                {
                    { "EventName", CriticalErrorEventName},
                    { "TaskName", TaskName},
                    { "ClusterId", clusterId },
                    { "ClusterType", clusterType },
                    { "TenantId", tenantId },
                    { "NodeNameHash",  nodeHashString },
                    { "FOVersion", foErrorData.Version },
                    { "CrashTime", foErrorData.CrashTime },
                    { "ErrorMessage", foErrorData.ErrorMessage },
                    { "CrashData", foErrorData.ErrorStack },
                    { "Timestamp", DateTime.UtcNow.ToString("o") },
                    { "OS", foErrorData.OS }
                };

                telemetryClient?.TrackEvent($"{TaskName}.{OperationalEventName}", eventProperties);
                telemetryClient?.Flush();

                // allow time for flushing
                Thread.Sleep(1000);

                // write a local log file containing the exact information sent to MS \\
                string telemetryData = "{" + string.Join(",", eventProperties.Select(kv => $"\"{kv.Key}\":" + $"\"{kv.Value}\"").ToArray()) + "}";
                _ = TryWriteLogFile(logFilePath, telemetryData);

                return true;
            }
            catch
            {
                // Telemetry is non-critical and should not take down FO.
            }

            return false;
        }

        public void Dispose()
        {
            telemetryClient?.Flush();

            // allow time for flushing.
            Thread.Sleep(1000);
            appInsightsTelemetryConf?.Dispose();
        }

        const int Retries = 4;

        private bool TryWriteLogFile(string path, string content)
        {
            if (string.IsNullOrEmpty(content))
            {
                return false;
            }

            for (var i = 0; i < Retries; i++)
            {
                try
                {
                    string directory = Path.GetDirectoryName(path);

                    if (!Directory.Exists(directory))
                    {
                        if (directory != null)
                        {
                            _ = Directory.CreateDirectory(directory);
                        }
                    }

                    File.WriteAllText(path, content);
                    return true;
                }
                catch
                {

                }

                Thread.Sleep(1000);
            }

            return false;
        }
    }
}<|MERGE_RESOLUTION|>--- conflicted
+++ resolved
@@ -62,11 +62,7 @@
                 // ETW
                 if (isEtwEnabled)
                 {
-<<<<<<< HEAD
-                    serviceEventSource.InternalFODataEvent(new { FOInternalTelemtryData = JsonConvert.SerializeObject(foData) });
-=======
                     serviceEventSource.InternalFODataEvent(new { FOInternalTelemetryData = JsonConvert.SerializeObject(foData) });
->>>>>>> fa9b6189
                 }
 
                 string nodeHashString = string.Empty;
@@ -87,10 +83,7 @@
                     { "NodeNameHash", nodeHashString },
                     { "FOVersion", foData.Version },
                     { "HasPlugins", foData.HasPlugins.ToString() },
-<<<<<<< HEAD
-=======
                     { "ParallelExecution", foData.ParallelExecutionEnabled.ToString() },
->>>>>>> fa9b6189
                     { "UpTime", foData.UpTime },
                     { "Timestamp", DateTime.UtcNow.ToString("o") },
                     { "OS", foData.OS }
