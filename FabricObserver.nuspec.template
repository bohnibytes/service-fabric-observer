<?xml version="1.0" encoding="utf-8"?>
<package xmlns="http://schemas.microsoft.com/packaging/2013/05/nuspec.xsd">
  <metadata minClientVersion="3.3.0">
    <id>%PACKAGE_ID%</id>
    <version>3.1.18</version>
<<<<<<< HEAD
    <releaseNotes>This version brings ContainerObserver into the mix, promoted to a built-in observer. Many ObserverManager settings are now overridable. 3.1.18 also includes monitoring and performance improvements for AppObserver, FabricSystemObserver and NodeObserver. Finally, this version ships with an updated operational telemetry impl for Non-PII data sharing with Microsoft (opt out). The only stuff we care about is if FO is working/healthy, it's finding issues (generating health events) and the total number of issues it finds, transmitted every 8 hours. Please see the release notes on the FO repo for more information.</releaseNotes>
=======
    <releaseNotes>This release introduces support for parallel execution of service process monitoring in AppObserver, ContainerObserver and FabricSystemObserver. Please see the release notes on the FO repo for more information.</releaseNotes>
>>>>>>> fa9b6189
    <authors>Microsoft</authors>
    <license type="expression">MIT</license>
    <requireLicenseAcceptance>true</requireLicenseAcceptance>
    <title>Service Fabric FabricObserver Application</title>
    <icon>icon.png</icon>
    <language>en-US</language>
    <description>This package contains the Service Fabric FabricObserver Application, a highly configurable and extensible resource usage watchdog service that is designed to be run in Service Fabric Windows and Linux clusters. This package contains the entire application and is required to build .NET Standard 2.0 observer plugins.</description>
    <contentFiles>
      <files include="**" buildAction="None" copyToOutput="true" />
    </contentFiles>
    <dependencies>
      <group targetFramework=".NETStandard2.0" />
    </dependencies>
    <projectUrl>https://aka.ms/sf/FabricObserver</projectUrl>
    <tags>azure service-fabric fabric-observer utility watchdog-service observability</tags>
    <copyright>© Microsoft Corporation. All rights reserved.</copyright>
  </metadata>
  <files>
    <file src="**" target="contentFiles\any\any" />
    <file src="FabricObserverPkg\Code\FabricObserver.Extensibility.dll" target="lib\netstandard2.0" />
    <file src="%ROOT_PATH%\icon.png" target="" />
  </files>
</package><|MERGE_RESOLUTION|>--- conflicted
+++ resolved
@@ -3,11 +3,7 @@
   <metadata minClientVersion="3.3.0">
     <id>%PACKAGE_ID%</id>
     <version>3.1.18</version>
-<<<<<<< HEAD
-    <releaseNotes>This version brings ContainerObserver into the mix, promoted to a built-in observer. Many ObserverManager settings are now overridable. 3.1.18 also includes monitoring and performance improvements for AppObserver, FabricSystemObserver and NodeObserver. Finally, this version ships with an updated operational telemetry impl for Non-PII data sharing with Microsoft (opt out). The only stuff we care about is if FO is working/healthy, it's finding issues (generating health events) and the total number of issues it finds, transmitted every 8 hours. Please see the release notes on the FO repo for more information.</releaseNotes>
-=======
     <releaseNotes>This release introduces support for parallel execution of service process monitoring in AppObserver, ContainerObserver and FabricSystemObserver. Please see the release notes on the FO repo for more information.</releaseNotes>
->>>>>>> fa9b6189
     <authors>Microsoft</authors>
     <license type="expression">MIT</license>
     <requireLicenseAcceptance>true</requireLicenseAcceptance>
