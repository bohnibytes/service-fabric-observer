<?xml version="1.0" encoding="utf-8"?>
<package xmlns="http://schemas.microsoft.com/packaging/2013/05/nuspec.xsd">
	<metadata minClientVersion="3.3.0">
		<id>%PACKAGE_ID%</id>
<<<<<<< HEAD
		<version>3.2.4.831</version>
		<releaseNotes>
**Note: this is the last version of FabricObserver that will support .NET Core 3.1 and Service Fabric runtime 8.x. Going forward, there will only be one release and it will target .NET 6 and Service Fabric runtime versions 9 and higher.**

- Modifications to how AppObserver detects and monitors Guest Executable services and service helper code packages.
- Bug fix: Guest Executable service data contains the usual information - partition id, replica id, etc.
- Bug fix: Service helper code package data contains related information about the primary service to which it belongs - partition id, replica id, Service Name, etc.
- Removed support for ApplicationInsights InstrumentationKey usage. Instead, you must use the full Connection String. This is because ApplicationInsights has deprecated support for supplying only an InstrumentatioKey for authentication/identification to its service. You will see this change reflected in FO's Settings.xml.
- Performance improvements.
- Updated nuget package dependencies to latest versions, where possible.
=======
		<version>3.2.5</version>
		<releaseNotes>
- Updated RG Memory impl.
>>>>>>> 5518742d
		</releaseNotes>
		<authors>Microsoft</authors>
		<license type="expression">MIT</license>
		<requireLicenseAcceptance>true</requireLicenseAcceptance>
		<title>Service Fabric FabricObserver Application</title>
		<icon>icon.png</icon>
		<readme>fonuget.md</readme>
		<language>en-US</language>
<<<<<<< HEAD
		<description>This package contains the FabricObserver Application (built for .NET Core 3.1, SF Runtime 8.0 and above), a highly configurable and extensible resource usage watchdog service that is designed to be run in Azure Service Fabric Windows and Linux clusters. This package contains the entire application and can be used to build .NET Standard 2.0 observer plugins.</description>
=======
		<description>This package contains the FabricObserver Application (built for .NET 6.0, SF Runtime 9.0 and above), a highly configurable and extensible resource usage watchdog service that is designed to be run in Azure Service Fabric Windows and Linux clusters. This package contains the entire application and can be used to build .NET Standard 2.0 observer plugins.</description>
>>>>>>> 5518742d
		<contentFiles>
			<files include="**" buildAction="None" copyToOutput="true" />
		</contentFiles>
		<dependencies>
			<group targetFramework="netstandard2.0"></group>
			<group targetFramework="netcoreapp3.1">
				<dependency id="Microsoft.ServiceFabric.Services" version="5.0.516" />
			</group>
		</dependencies>
		<projectUrl>https://aka.ms/sf/FabricObserver</projectUrl>
		<tags>azure service-fabric fabric-observer utility watchdog-service observability</tags>
		<copyright>© Microsoft Corporation. All rights reserved.</copyright>
	</metadata>
	<files>
		<file src="**" target="contentFiles\any\any" />
		<file src="FabricObserverPkg\Code\FabricObserver.dll" target="lib\netcoreapp3.1" />
		<file src="FabricObserverPkg\Code\FabricObserver.Extensibility.dll" target="lib\netstandard2.0" />
		<file src="FabricObserverPkg\Code\TelemetryLib.dll" target="lib\netstandard2.0" />
		<file src="%ROOT_PATH%\icon.png" target="" />
		<file src="%ROOT_PATH%\fonuget.md" target="" />
	</files>
</package><|MERGE_RESOLUTION|>--- conflicted
+++ resolved
@@ -2,22 +2,9 @@
 <package xmlns="http://schemas.microsoft.com/packaging/2013/05/nuspec.xsd">
 	<metadata minClientVersion="3.3.0">
 		<id>%PACKAGE_ID%</id>
-<<<<<<< HEAD
-		<version>3.2.4.831</version>
-		<releaseNotes>
-**Note: this is the last version of FabricObserver that will support .NET Core 3.1 and Service Fabric runtime 8.x. Going forward, there will only be one release and it will target .NET 6 and Service Fabric runtime versions 9 and higher.**
-
-- Modifications to how AppObserver detects and monitors Guest Executable services and service helper code packages.
-- Bug fix: Guest Executable service data contains the usual information - partition id, replica id, etc.
-- Bug fix: Service helper code package data contains related information about the primary service to which it belongs - partition id, replica id, Service Name, etc.
-- Removed support for ApplicationInsights InstrumentationKey usage. Instead, you must use the full Connection String. This is because ApplicationInsights has deprecated support for supplying only an InstrumentatioKey for authentication/identification to its service. You will see this change reflected in FO's Settings.xml.
-- Performance improvements.
-- Updated nuget package dependencies to latest versions, where possible.
-=======
 		<version>3.2.5</version>
 		<releaseNotes>
 - Updated RG Memory impl.
->>>>>>> 5518742d
 		</releaseNotes>
 		<authors>Microsoft</authors>
 		<license type="expression">MIT</license>
@@ -26,18 +13,26 @@
 		<icon>icon.png</icon>
 		<readme>fonuget.md</readme>
 		<language>en-US</language>
-<<<<<<< HEAD
-		<description>This package contains the FabricObserver Application (built for .NET Core 3.1, SF Runtime 8.0 and above), a highly configurable and extensible resource usage watchdog service that is designed to be run in Azure Service Fabric Windows and Linux clusters. This package contains the entire application and can be used to build .NET Standard 2.0 observer plugins.</description>
-=======
 		<description>This package contains the FabricObserver Application (built for .NET 6.0, SF Runtime 9.0 and above), a highly configurable and extensible resource usage watchdog service that is designed to be run in Azure Service Fabric Windows and Linux clusters. This package contains the entire application and can be used to build .NET Standard 2.0 observer plugins.</description>
->>>>>>> 5518742d
 		<contentFiles>
 			<files include="**" buildAction="None" copyToOutput="true" />
 		</contentFiles>
 		<dependencies>
 			<group targetFramework="netstandard2.0"></group>
 			<group targetFramework="netcoreapp3.1">
+				<dependency id="Microsoft.Win32.Registry" version="5.0.0" />
 				<dependency id="Microsoft.ServiceFabric.Services" version="5.0.516" />
+				<dependency id="Microsoft.Extensions.DependencyInjection.Abstractions" version="5.0.0" />
+				<dependency id="Microsoft.ApplicationInsights" version="2.20.0" />
+				<dependency id="Microsoft.ApplicationInsights.DependencyCollector" version="2.20.0" />
+				<dependency id="Microsoft.ApplicationInsights.NLogTarget" version="2.20.0" />
+				<dependency id="Microsoft.ApplicationInsights.PerfCounterCollector" version="2.20.0" />
+				<dependency id="Microsoft.ApplicationInsights.WindowsServer" version="2.20.0" />
+				<dependency id="Microsoft.ApplicationInsights.WindowsServer.TelemetryChannel" version="2.20.0" />
+				<dependency id="Microsoft.AspNet.WebApi.Client" version="5.2.9" />
+				<dependency id="Microsoft.Extensions.DependencyInjection" version="5.0.2" />
+				<dependency id="Microsoft.Extensions.DependencyInjection.Abstractions" version="5.0.0" />
+				<dependency id="NLog" version="5.0.0" />
 			</group>
 		</dependencies>
 		<projectUrl>https://aka.ms/sf/FabricObserver</projectUrl>
