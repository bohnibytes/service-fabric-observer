﻿<?xml version="1.0" encoding="utf-8"?>
<ServiceManifest Name="ClusterObserverPkg"
<<<<<<< HEAD
                 Version="2.2.1.831"
=======
                 Version="2.2.1.960"
>>>>>>> 5518742d
                 xmlns="http://schemas.microsoft.com/2011/01/fabric"
                 xmlns:xsd="http://www.w3.org/2001/XMLSchema"
                 xmlns:xsi="http://www.w3.org/2001/XMLSchema-instance">
	<ServiceTypes>
		<!-- This is the name of your ServiceType. 
         This name must match the string used in RegisterServiceType call in Program.cs. -->
		<StatelessServiceType ServiceTypeName="ClusterObserverType" />
	</ServiceTypes>

	<!-- Code package is your service executable. -->
<<<<<<< HEAD
	<CodePackage Name="Code" Version="2.2.1.831">
=======
	<CodePackage Name="Code" Version="2.2.1.960">
>>>>>>> 5518742d
		<EntryPoint>
			<ExeHost>
				<Program>ClusterObserver</Program>
			</ExeHost>
		</EntryPoint>
	</CodePackage>

	<!-- Config package is the contents of the Config directory under PackageRoot that contains an 
       independently-updateable and versioned set of custom configuration settings for your service. -->
<<<<<<< HEAD
	<ConfigPackage Name="Config" Version="2.2.1.831" />

	<!-- Config package is the contents of the Config directory under PackageRoot that contains an 
	   independently-updateable and versioned set of custom configuration settings for your service. -->
	<DataPackage Name="Data" Version="2.2.1.831" />
=======
	<ConfigPackage Name="Config" Version="2.2.1.960" />

	<!-- Config package is the contents of the Config directory under PackageRoot that contains an 
	   independently-updateable and versioned set of custom configuration settings for your service. -->
	<DataPackage Name="Data" Version="2.2.1.960" />
>>>>>>> 5518742d

	<Resources>
		<Endpoints>
			<!-- This endpoint is used by the communication listener to obtain the port on which to 
           listen. Please note that if your service is partitioned, this port is shared with 
           replicas of different partitions that are placed in your code. -->
			<Endpoint Name="ServiceEndpoint" />
		</Endpoints>
	</Resources>
</ServiceManifest><|MERGE_RESOLUTION|>--- conflicted
+++ resolved
@@ -1,10 +1,6 @@
 ﻿<?xml version="1.0" encoding="utf-8"?>
 <ServiceManifest Name="ClusterObserverPkg"
-<<<<<<< HEAD
-                 Version="2.2.1.831"
-=======
                  Version="2.2.1.960"
->>>>>>> 5518742d
                  xmlns="http://schemas.microsoft.com/2011/01/fabric"
                  xmlns:xsd="http://www.w3.org/2001/XMLSchema"
                  xmlns:xsi="http://www.w3.org/2001/XMLSchema-instance">
@@ -15,11 +11,7 @@
 	</ServiceTypes>
 
 	<!-- Code package is your service executable. -->
-<<<<<<< HEAD
-	<CodePackage Name="Code" Version="2.2.1.831">
-=======
 	<CodePackage Name="Code" Version="2.2.1.960">
->>>>>>> 5518742d
 		<EntryPoint>
 			<ExeHost>
 				<Program>ClusterObserver</Program>
@@ -29,19 +21,11 @@
 
 	<!-- Config package is the contents of the Config directory under PackageRoot that contains an 
        independently-updateable and versioned set of custom configuration settings for your service. -->
-<<<<<<< HEAD
-	<ConfigPackage Name="Config" Version="2.2.1.831" />
-
-	<!-- Config package is the contents of the Config directory under PackageRoot that contains an 
-	   independently-updateable and versioned set of custom configuration settings for your service. -->
-	<DataPackage Name="Data" Version="2.2.1.831" />
-=======
 	<ConfigPackage Name="Config" Version="2.2.1.960" />
 
 	<!-- Config package is the contents of the Config directory under PackageRoot that contains an 
 	   independently-updateable and versioned set of custom configuration settings for your service. -->
 	<DataPackage Name="Data" Version="2.2.1.960" />
->>>>>>> 5518742d
 
 	<Resources>
 		<Endpoints>
