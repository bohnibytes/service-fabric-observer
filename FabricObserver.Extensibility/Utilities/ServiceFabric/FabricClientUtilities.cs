--- conflicted
+++ resolved
@@ -1,1037 +1,1019 @@
-﻿// ------------------------------------------------------------
-// Copyright (c) Microsoft Corporation. All rights reserved.
-// Licensed under the MIT License (MIT). See License.txt in the repo root for license information.
-// ------------------------------------------------------------
-
-using FabricObserver.Observers.MachineInfoModel;
-using FabricObserver.Observers.Utilities;
-using FabricObserver.Observers.Utilities.Telemetry;
-using System;
-using System.Collections.Concurrent;
-using System.Collections.Generic;
-using System.ComponentModel;
-using System.Diagnostics;
-using System.Fabric;
-using System.Fabric.Description;
-using System.Fabric.Health;
-using System.Fabric.Management.ServiceModel;
-using System.Fabric.Query;
-using System.IO;
-using System.Linq;
-using System.Runtime.InteropServices;
-using System.Threading;
-using System.Threading.Tasks;
-using System.Xml;
-using System.Xml.Serialization;
-using System.Xml.XPath;
-using HealthReport = FabricObserver.Observers.Utilities.HealthReport;
-
-namespace FabricObserver.Utilities.ServiceFabric
-{
-    /// <summary>
-    /// Utility class that supplies useful Service Fabric client API wrapper functions.
-    /// </summary>
-    public class FabricClientUtilities
-    {
-        private readonly ParallelOptions parallelOptions;
-        private readonly string nodeName;
-
-        // This is the FC singleton that will be used for the lifetime of this FO instance.
-        private static FabricClient fabricClient = null;
-        private static readonly object lockObj = new();
-        private readonly bool isWindows;
-        private readonly Logger logger;
-
-        /// <summary>
-        /// The singleton FabricClient instance that is used throughout FabricObserver.
-        /// </summary>
-        public static FabricClient FabricClientSingleton
-        {
-            get
-            {
-                if (fabricClient == null)
-                {
-                    lock (lockObj)
-                    {
-                        if (fabricClient == null)
-                        {
-                            fabricClient = new FabricClient();
-                            fabricClient.Settings.HealthReportSendInterval = TimeSpan.FromSeconds(1);
-                            fabricClient.Settings.HealthReportRetrySendInterval = TimeSpan.FromSeconds(3);
-                            return fabricClient;
-                        }
-                    }
-                }
-                else
-                {
-                    try
-                    {
-                        // This call with throw an ObjectDisposedException if fabricClient was disposed by, say, a plugin or if the runtime
-                        // disposed of it for some reason (FO replica restart, for example). This is just a test to ensure it is not in a disposed state.
-                        if (fabricClient.Settings.HealthReportSendInterval > TimeSpan.MinValue)
-                        {
-                            return fabricClient;
-                        }
-                    }
-                    catch (Exception e) when (e is ObjectDisposedException or InvalidComObjectException)
-                    {
-                        lock (lockObj)
-                        {
-                            fabricClient = null;
-                            fabricClient = new FabricClient();
-                            fabricClient.Settings.HealthReportSendInterval = TimeSpan.FromSeconds(1);
-                            fabricClient.Settings.HealthReportRetrySendInterval = TimeSpan.FromSeconds(3);
-                            return fabricClient;
-                        }
-                    }
-                }
-
-                return fabricClient;
-            }
-        }
-
-        /// <summary>
-        /// 
-        /// </summary>
-        /// <param name="NodeName">Name of the Fabric node FabricObserver instance is running on.</param>
-        public FabricClientUtilities(string nodeName = null)
-        {
-            logger = new Logger("FabClientUtil");
-            int maxDegreeOfParallelism = Convert.ToInt32(Math.Ceiling(Environment.ProcessorCount * 0.25 * 1.0));
-            parallelOptions = new ParallelOptions
-            {
-                MaxDegreeOfParallelism = Environment.ProcessorCount >= 4 ? maxDegreeOfParallelism : 1,
-                TaskScheduler = TaskScheduler.Default
-            };
-
-            if (string.IsNullOrWhiteSpace(nodeName))
-            {
-                this.nodeName = FabricRuntime.GetNodeContext().NodeName;
-            }
-            else
-            {
-                this.nodeName = nodeName;
-            }
-
-            isWindows = OperatingSystem.IsWindows();
-        }
-
-        /// <summary>
-        /// Gets a list of all deployed applications on the current (local) node (the Fabric node on which this function is called).
-        /// </summary>
-        /// <param name="token">CancellationToken instance</param>
-        /// <param name="nodeName">Optional Fabric node name. By default, the local node where this code is running is the target.</param>
-        /// <param name="appNameFilter">Optional ApplicatioName filter Uri</param>
-        /// <returns>A List of DeployedApplication objects representing all deployed apps on the local node.</returns>
-        public async Task<List<DeployedApplication>> GetAllDeployedAppsAsync(CancellationToken token, string nodeName = null, Uri appNameFilter = null)
-        {
-            // Get info for 50 apps at a time that are deployed to the same node this FO instance is running on.
-            var deployedAppQueryDesc = new PagedDeployedApplicationQueryDescription(!string.IsNullOrWhiteSpace(nodeName) ? nodeName : this.nodeName)
-            {
-                IncludeHealthState = false,
-                MaxResults = 50,
-                ApplicationNameFilter = appNameFilter
-            };
-
-            var appList = await FabricClientRetryHelper.ExecuteFabricActionWithRetryAsync(
-                                    () => FabricClientSingleton.QueryManager.GetDeployedApplicationPagedListAsync(
-                                            deployedAppQueryDesc,
-                                            TimeSpan.FromSeconds(120),
-                                            token),
-                                    token);
-
-            // DeployedApplicationList is a wrapper around List, but does not support AddRange.. Thus, cast it ToList and add to the temp list, then iterate through it.
-            // In reality, this list will never be greater than, say, 1000 apps deployed to a node, but it's a good idea to be prepared since AppObserver supports
-            // all-app service process monitoring with a very simple configuration pattern.
-            var apps = appList.ToList();
-
-            // The GetDeployedApplicationPagedList api will set a continuation token value if it knows it did not return all the results in one swoop.
-            // Check that it is not null, and make a new query passing back the token it gave you.
-            while (appList.ContinuationToken != null)
-            {
-                token.ThrowIfCancellationRequested();
-
-                deployedAppQueryDesc.ContinuationToken = appList.ContinuationToken;
-                appList = await FabricClientRetryHelper.ExecuteFabricActionWithRetryAsync(
-                                    () => FabricClientSingleton.QueryManager.GetDeployedApplicationPagedListAsync(
-                                            deployedAppQueryDesc,
-                                            TimeSpan.FromSeconds(120),
-                                            token),
-                                    token);
-
-                apps.AddRange(appList.ToList());
-                await Task.Delay(250, token);
-            }
-
-            return apps;
-        }
-
-        /// <summary>
-        /// Gets a list of all replicas (stateful and stateless) on the local node.
-        /// </summary>
-        /// <param name="includeChildProcesses">Whether or not to include the desendant processes of the service replica's host process.</param>
-        /// <param name="nodeName">Optional. If specified, the Fabric node to get deployed replicas. By default, the local node where this code is running is the target.</param>
-        /// <param name="token">CancellationToken instance.</param>
-        /// <returns>A List of ReplicaOrInstanceMonitoringInfo objects representing all replicas in any status (consumer should filter Status per need) on the local (or specified) node.</returns>
-        public async Task<List<ReplicaOrInstanceMonitoringInfo>> GetAllDeployedReplicasOrInstancesAsync(bool includeChildProcesses, CancellationToken token, string nodeName = null)
-        {
-            List<ReplicaOrInstanceMonitoringInfo> repList = new();
-            List<DeployedApplication> appList = await GetAllDeployedAppsAsync(token);
-            NativeMethods.SafeObjectHandle handleToSnapshot = null;
-
-            if (isWindows && includeChildProcesses)
-            {
-                handleToSnapshot = NativeMethods.CreateProcessSnapshot();
-            }
-
-            try
-            {
-                foreach (DeployedApplication app in appList)
-                {
-                    try
-                    {
-                        token.ThrowIfCancellationRequested();
-
-                        var deployedReplicaList = await FabricClientRetryHelper.ExecuteFabricActionWithRetryAsync(
-                                                           () => FabricClientSingleton.QueryManager.GetDeployedReplicaListAsync(
-                                                                    !string.IsNullOrWhiteSpace(nodeName) ? nodeName : this.nodeName, app.ApplicationName),
-                                                           token);
-
-                        repList.AddRange(
-                                GetInstanceOrReplicaMonitoringList(
-                                    app.ApplicationName,
-                                    app.ApplicationTypeName ?? appList.First(a => a.ApplicationName == app.ApplicationName).ApplicationTypeName,
-                                    deployedReplicaList,
-                                    includeChildProcesses,
-                                    handleToSnapshot,
-                                    token));
-                    }
-                    catch (Exception e) when (e is ArgumentException or InvalidOperationException)
-                    {
-
-                    }
-                }
-
-                return repList.Count > 0 ? repList.Distinct().ToList() : repList;
-            }
-            finally
-            {
-                if (isWindows && includeChildProcesses)
-                {
-                    handleToSnapshot?.Dispose();
-                    GC.KeepAlive(handleToSnapshot);
-                    handleToSnapshot = null;
-                }
-            }
-        }
-
-        /// <summary>
-        /// Returns a list of ReplicaOrInstanceMonitoringInfo objects that will contain child process information if handleToSnapshot is provided.
-        /// </summary>
-        /// <param name="appName">Name of the target application.</param>
-        /// <param name="applicationTypeName">Type name of the target application</param>
-        /// <param name="deployedReplicaList">List of deployed replicas.</param>
-        /// <param name="handleToSnapshot">Handle to process snapshot.</param>
-        /// <param name="token">Cancellation Token</param>
-        /// <returns></returns>
-        private List<ReplicaOrInstanceMonitoringInfo> GetInstanceOrReplicaMonitoringList(
-                                                        Uri appName,
-                                                        string applicationTypeName,
-                                                        DeployedServiceReplicaList deployedReplicaList,
-                                                        bool includeChildProcesses,
-                                                        NativeMethods.SafeObjectHandle handleToSnapshot,
-                                                        CancellationToken token)
-        {
-            ConcurrentQueue<ReplicaOrInstanceMonitoringInfo> replicaMonitoringList = new();
-            parallelOptions.CancellationToken = token;
-
-            _ = Parallel.For(0, deployedReplicaList.Count, parallelOptions, (i, state) =>
-            {
-                if (token.IsCancellationRequested)
-                {
-                    state.Stop();
-                }
-
-                var deployedReplica = deployedReplicaList[i];
-                ReplicaOrInstanceMonitoringInfo replicaInfo = null;
-
-                switch (deployedReplica)
-                {
-                    case DeployedStatefulServiceReplica statefulReplica when statefulReplica.ReplicaRole is ReplicaRole.Primary or ReplicaRole.ActiveSecondary:
-                        {
-                            replicaInfo = new ReplicaOrInstanceMonitoringInfo
-                            {
-                                ApplicationName = appName,
-                                ApplicationTypeName = applicationTypeName,
-                                HostProcessId = statefulReplica.HostProcessId,
-                                ReplicaOrInstanceId = statefulReplica.ReplicaId,
-                                PartitionId = statefulReplica.Partitionid,
-                                ReplicaRole = statefulReplica.ReplicaRole,
-                                ServiceKind = statefulReplica.ServiceKind,
-                                ServiceName = statefulReplica.ServiceName,
-                                ServicePackageActivationId = statefulReplica.ServicePackageActivationId,
-                                ServicePackageActivationMode = string.IsNullOrWhiteSpace(statefulReplica.ServicePackageActivationId) ?
-                                    ServicePackageActivationMode.SharedProcess : ServicePackageActivationMode.ExclusiveProcess,
-                                ReplicaStatus = statefulReplica.ReplicaStatus
-                            };
-
-                            /* In order to provide accurate resource usage of an SF service process we need to also account for
-                            any processes (children) that the service process (parent) created/spawned. */
-                            if (includeChildProcesses && !handleToSnapshot.IsInvalid)
-                            {
-                                List<(string ProcName, int Pid)> childPids = ProcessInfoProvider.Instance.GetChildProcessInfo((int)statefulReplica.HostProcessId, handleToSnapshot);
-
-                                if (childPids != null && childPids.Count > 0)
-                                {
-                                    replicaInfo.ChildProcesses = childPids;
-                                }
-                            }
-
-                            break;
-                        }
-                    case DeployedStatelessServiceInstance statelessInstance:
-                        {
-                            replicaInfo = new ReplicaOrInstanceMonitoringInfo
-                            {
-                                ApplicationName = appName,
-                                ApplicationTypeName = applicationTypeName,
-                                HostProcessId = statelessInstance.HostProcessId,
-                                ReplicaOrInstanceId = statelessInstance.InstanceId,
-                                PartitionId = statelessInstance.Partitionid,
-                                ReplicaRole = ReplicaRole.None,
-                                ServiceKind = statelessInstance.ServiceKind,
-                                ServiceName = statelessInstance.ServiceName,
-                                ServicePackageActivationId = statelessInstance.ServicePackageActivationId,
-                                ServicePackageActivationMode = string.IsNullOrWhiteSpace(statelessInstance.ServicePackageActivationId) ?
-                                    ServicePackageActivationMode.SharedProcess : ServicePackageActivationMode.ExclusiveProcess,
-                                ReplicaStatus = statelessInstance.ReplicaStatus
-                            };
-
-                            if (includeChildProcesses && !handleToSnapshot.IsInvalid)
-                            {
-                                List<(string ProcName, int Pid)> childPids = ProcessInfoProvider.Instance.GetChildProcessInfo((int)statelessInstance.HostProcessId, handleToSnapshot);
-
-                                if (childPids != null && childPids.Count > 0)
-                                {
-                                    replicaInfo.ChildProcesses = childPids;
-                                }
-                            }
-
-                            break;
-                        }
-                }
-
-                if (replicaInfo?.HostProcessId > 0)
-                {
-                    if (isWindows)
-                    {
-                        replicaInfo.HostProcessName = NativeMethods.GetProcessNameFromId((int)replicaInfo.HostProcessId);
-                    }
-                    else
-                    {
-                        try
-                        {
-                            using (Process p = Process.GetProcessById((int)replicaInfo.HostProcessId))
-                            {
-                                replicaInfo.HostProcessName = p.ProcessName;
-                            }
-                        }
-                        catch (Exception e) when (e is ArgumentException or InvalidOperationException or NotSupportedException)
-                        {
-
-                        }
-                    }
-
-                    replicaMonitoringList.Enqueue(replicaInfo);
-                }
-            });
-
-            return replicaMonitoringList.ToList();
-        }
-
-        /// <summary>
-        /// Builds a List of tuple (string ServiceName, string ProcName, int Pid) from a List of ReplicaOrInstanceMonitoringInfo.
-        /// </summary>
-        /// <param name="repOrInsts">List of ReplicaOrInstanceMonitoringInfo</param>
-        /// <returns>A List of tuple (string ServiceName, string ProcName, int Pid) representing all services supplied in the ReplicaOrInstanceMonitoringInfo instance, including child processes of each service, if any.</returns>
-        public List<(string ServiceName, string ProcName, int Pid)> GetServiceProcessInfo(List<ReplicaOrInstanceMonitoringInfo> repOrInsts)
-        {
-            List<(string ServiceName, string ProcName, int Pid)> pids = new();
-
-            foreach (var repOrInst in repOrInsts)
-            {
-                try
-                {
-                    if (isWindows)
-                    {
-                        string procName = NativeMethods.GetProcessNameFromId((int)repOrInst.HostProcessId);
-                        pids.Add((repOrInst.ServiceName.OriginalString, procName, (int)repOrInst.HostProcessId));
-                    }
-                    else
-                    {
-                        using (var proc = Process.GetProcessById((int)repOrInst.HostProcessId))
-                        {
-                            pids.Add((repOrInst.ServiceName.OriginalString, proc.ProcessName, (int)repOrInst.HostProcessId));
-                        }
-                    }
-
-                    // Child processes?
-                    if (repOrInst.ChildProcesses != null && repOrInst.ChildProcesses.Count > 0)
-                    {
-                        foreach (var (procName, Pid) in repOrInst.ChildProcesses)
-                        {
-                            pids.Add((repOrInst.ServiceName.OriginalString, procName, Pid));
-                        }
-                    }
-                }
-                catch (Exception e) when (e is ArgumentException or InvalidOperationException or Win32Exception)
-                {
-                    // process with supplied pid may not be running..
-                    continue;
-                }
-            }
-
-            return pids;
-        }
-
-        /// <summary>
-        /// Provides ApplicationType and ApplicationType version for specifed Application name.
-        /// </summary>
-        /// <param name="appName">Application name.</param>
-        /// <param name="cancellationToken">CancellationToken instance.</param>
-        /// <returns>Tuple: (string AppType, string AppTypeVersion)</returns>
-        public static async Task<(string AppType, string AppTypeVersion)> TupleGetApplicationTypeInfo(Uri appName, CancellationToken cancellationToken)
-        {
-            try
-            {
-                if (cancellationToken.IsCancellationRequested)
-                {
-                    return (null, null);
-                }
-
-                var appList =
-                    await FabricClientSingleton.QueryManager.GetApplicationListAsync(appName, TimeSpan.FromSeconds(90), cancellationToken);
-
-                if (appList?.Count > 0)
-                {
-                    string appType = appList[0].ApplicationTypeName;
-                    string appTypeVersion = appList[0].ApplicationTypeVersion;
-
-                    return (appType, appTypeVersion);
-                }
-            }
-            catch (Exception e) when (e is FabricException or TaskCanceledException or OperationCanceledException)
-            {
-
-            }
-
-            return (null, null);
-        }
-
-        /// <summary>
-        /// Provides ServiceType name and Service Manifest version given an Application name and Service name.
-        /// </summary>
-        /// <param name="appName">Application name.</param>
-        /// <param name="serviceName">Service name.</param>
-        /// <param name="cancellationToken">CancellationToken instance.</param>
-        /// <returns>Tuple: (string ServiceType, string ServiceManifestVersion, ServiceMetadata ServiceMetaData)</returns>
-        public static async Task<(string ServiceType, string ServiceManifestVersion, ServiceMetadata ServiceMetaData)> TupleGetServiceTypeInfoAsync(Uri appName, Uri serviceName, CancellationToken cancellationToken)
-        {
-            try
-            {
-                if (cancellationToken.IsCancellationRequested)
-                {
-                    return (null, null, null);
-                }
-
-                var serviceList =
-                    await FabricClientSingleton.QueryManager.GetServiceListAsync(appName, serviceName, TimeSpan.FromSeconds(90), cancellationToken);
-
-                if (serviceList?.Count > 0)
-                {
-                    string serviceType = serviceList[0].ServiceTypeName;
-                    string serviceManifestVersion = serviceList[0].ServiceManifestVersion;
-                    ServiceMetadata serviceMetadata = serviceList[0].ServiceMetadata;
-
-                    return (serviceType, serviceManifestVersion, serviceMetadata);
-                }
-            }
-            catch (Exception e) when (e is FabricException or TaskCanceledException or OperationCanceledException)
-            {
-
-            }
-
-            return (null, null, null);
-		}
-		
-        /// Populates object properties with application parameter values.
-        /// </summary>
-        /// <param name="obj">Object to be populated</param>
-        /// <param name="parameters">Application Parameter List</param>
-        public static string ReplaceParameterByValues(string parameterName, ApplicationParameterList parameters)
-        {
-            if (parameterName != null)
-            {
-                if (parameterName.StartsWith("["))
-                {
-                    parameterName = parameterName.Replace("[", string.Empty).Replace("]", string.Empty);
-
-                    if (parameters.Any(p => p.Name == parameterName))
-                    {
-                        parameterName = parameters.Where(p => p.Name == parameterName).FirstOrDefault().Value;
-                    }
-                    else
-                    {
-                        parameterName = "0";
-                    }
-                }
-            }
-            return parameterName;
-        }
-
-        /// <summary>
-        /// Populates one ApplicationParameterList with missing parameters from another ApplicationParameterList.
-        /// </summary>
-        /// <param name="toParameters">ApplicationParameterList to be populated</param>
-        /// <param name="fromParameters">ApplicationParameterList to be used</param>
-        public static void AddParametersIfNotExists(ApplicationParameterList toParameters, ApplicationParameterList fromParameters)
-        {
-            if (fromParameters != null)
-            {
-                foreach (var parameter in fromParameters)
-                {
-                    if (!toParameters.Contains(parameter.Name))
-                    {
-                        toParameters.Add(new ApplicationParameter() { Name = parameter.Name, Value = parameter.Value });
-                    }
-                }
-            }
-        }
-
-        /// <summary>
-        /// Windows-only. Gets RG Memory limit information for a code package.
-        /// </summary>
-        /// <param name="appManifestXml">Application Manifest</param>
-        /// <param name="servicePkgName">Service Package name</param>
-        /// <param name="codepackageName">Code Package name</param>
-        /// <param name="parameters">Application Parameter List, populated with both application and default parameters</param>
-        /// <returns>A Tuple containing a boolean value (whether or not RG memory is enabled) and a double value (the absolute limit in megabytes)</returns>
-        public (bool IsMemoryRGEnabled, double MemoryLimitMb) TupleGetMemoryResourceGovernanceInfo(string appManifestXml, string servicePkgName, string codepackageName, ApplicationParameterList parameters)
-        {
-            logger.LogInfo("Starting TupleGetMemoryResourceGovernanceInfo.");
-
-            if (!isWindows)
-            {
-                logger.LogInfo("Completing TupleGetMemoryResourceGovernanceInfo: OS not yet supported.");
-                return (false, 0);
-            }
-
-            if (string.IsNullOrWhiteSpace(appManifestXml))
-            {
-                logger.LogInfo($"Invalid value for {nameof(appManifestXml)}: {appManifestXml}. Exiting TupleGetMemoryResourceGovernanceInfo.");
-                return (false, 0);
-            }
-
-            if (string.IsNullOrWhiteSpace(servicePkgName))
-            {
-                logger.LogInfo($"Invalid value for {nameof(servicePkgName)}: {servicePkgName}. Exiting TupleGetMemoryResourceGovernanceInfo.");
-                return (false, 0);
-            }
-
-            if (string.IsNullOrWhiteSpace(codepackageName))
-            {
-                logger.LogInfo($"Invalid value for {nameof(codepackageName)}: {codepackageName}. Exiting TupleGetMemoryResourceGovernanceInfo.");
-                return (false, 0);
-            }
-
-            // Don't waste cycles with XML parsing if you can easily get a hint first..
-            if (!appManifestXml.Contains($"<{ObserverConstants.RGPolicyNodeName} "))
-            {
-                return (false, 0);
-            }
-
-            // Parse XML to find the necessary policy
-            var applicationManifestSerializer = new XmlSerializer(typeof(ApplicationManifestType));
-            ApplicationManifestType applicationManifest = null;
-
-            using (var sreader = new StringReader(appManifestXml))
-            {
-                applicationManifest = (ApplicationManifestType)applicationManifestSerializer.Deserialize(sreader);
-            }
-
-            foreach (var import in applicationManifest.ServiceManifestImport)
-            {
-                if (import.ServiceManifestRef.ServiceManifestName == servicePkgName)
-                {
-                    if (import.Policies != null)
-                    {
-                        for (int policyIndex = 0; policyIndex < import.Policies.Length; policyIndex++)
-                        {
-                            var policy = import.Policies[policyIndex];
-
-                            if (policy is ResourceGovernancePolicyType resourceGovernancePolicy)
-                            {
-<<<<<<< HEAD
-                                ReplaceObjectParametersByValues(resourceGovernancePolicy, parameters);
-=======
-                                var resourceGovernancePolicy = (ResourceGovernancePolicyType)policy;
-
-                                resourceGovernancePolicy.MemoryInMBLimit = ReplaceParameterByValues(resourceGovernancePolicy.MemoryInMBLimit, parameters);
-                                resourceGovernancePolicy.MemoryInMB = ReplaceParameterByValues(resourceGovernancePolicy.MemoryInMB, parameters);
->>>>>>> 9a97e66c
-
-                                if (resourceGovernancePolicy.CodePackageRef == codepackageName)
-                                {
-                                    double RGMemoryLimitMb = 0;
-
-                                    if (double.TryParse(resourceGovernancePolicy.MemoryInMBLimit, out double memInMbLimit) && memInMbLimit > 0)
-                                    {
-                                        RGMemoryLimitMb = memInMbLimit;
-                                    }
-                                    else if (double.TryParse(resourceGovernancePolicy.MemoryInMB, out double memInMb) && memInMb > 0)
-                                    {
-                                        RGMemoryLimitMb = memInMb;
-                                    }
-
-                                    // if RGMemoryLimitMb is 0 at this point, why return true?
-                                    return (RGMemoryLimitMb > 0, RGMemoryLimitMb);
-                                }
-                            }
-                        }
-                    }
-                }
-            }
-
-            return (false, 0);
-        }
-
-        /// <summary>
-        /// Windows-only. Gets RG Cpu limit information for a code package.
-        /// </summary>
-        /// <param name="appManifestXml">Application Manifest</param>
-        /// <param name="servicePkgName">Service Package name</param>
-        /// <param name="codepackageName">Code Package name</param>
-        /// <param name="parameters">Application Parameter List, populated with both application and default parameters</param>
-        /// <returns>A Tuple containing a boolean value (whether or not RG cpu is enabled) and a double value (the absolute limit in cores)</returns>
-        public (bool IsCpuRGEnabled, double CpuLimitCores) TupleGetCpuResourceGovernanceInfo(string appManifestXml, string servicePkgName, string codepackageName, ApplicationParameterList parameters)
-        {
-            logger.LogInfo("Starting TupleGetCpuResourceGovernanceInfo.");
-
-            if (!isWindows)
-            {
-                logger.LogInfo("Completing TupleGetCpuResourceGovernanceInfo: OS not yet supported.");
-                return (false, 0);
-            }
-
-            if (string.IsNullOrWhiteSpace(appManifestXml))
-            {
-                logger.LogInfo($"Invalid value for {nameof(appManifestXml)}: {appManifestXml}. Exiting TupleGetCpuResourceGovernanceInfo.");
-                return (false, 0);
-            }
-
-            if (string.IsNullOrWhiteSpace(servicePkgName))
-            {
-                logger.LogInfo($"Invalid value for {nameof(servicePkgName)}: {servicePkgName}. Exiting TupleGetCpuResourceGovernanceInfo.");
-                return (false, 0);
-            }
-
-            if (string.IsNullOrWhiteSpace(codepackageName))
-            {
-                logger.LogInfo($"Invalid value for {nameof(codepackageName)}: {codepackageName}. Exiting TupleGetCpuResourceGovernanceInfo.");
-                return (false, 0);
-            }
-
-            // Don't waste cycles with XML parsing if you can easily get a hint first..
-            if (!appManifestXml.Contains($"<{ObserverConstants.RGPolicyNodeName} "))
-            {
-                return (false, 0);
-            }
-
-            // Parse XML to find the necessary policies
-            var applicationManifestSerializer = new XmlSerializer(typeof(ApplicationManifestType));
-            ApplicationManifestType applicationManifest = null;
-
-            using (var sreader = new StringReader(appManifestXml))
-            {
-                applicationManifest = (ApplicationManifestType)applicationManifestSerializer.Deserialize(sreader);
-            }
-
-            foreach (var import in applicationManifest.ServiceManifestImport)
-            {
-                if (import.ServiceManifestRef.ServiceManifestName == servicePkgName)
-                {
-                    if (import.Policies != null)
-                    {
-                        double TotalCpuCores = 0;
-                        double CpuShares = 0;
-                        double CpuSharesSum = 0;
-
-                        for (int policyIndex = 0; policyIndex < import.Policies.Length; policyIndex++)
-                        {
-                            var policy = import.Policies[policyIndex];
-
-                            if (policy is ResourceGovernancePolicyType resourceGovernancePolicy)
-                            {
-<<<<<<< HEAD
-                                ReplaceObjectParametersByValues(resourceGovernancePolicy, parameters);
-=======
-                                var resourceGovernancePolicy = (ResourceGovernancePolicyType)policy;
-
-                                resourceGovernancePolicy.CpuShares = ReplaceParameterByValues(resourceGovernancePolicy.CpuShares, parameters);
->>>>>>> 9a97e66c
-
-                                if (double.TryParse(resourceGovernancePolicy.CpuShares, out double cpuShares) && cpuShares == 0)
-                                {
-                                    CpuSharesSum += 1;
-
-                                    if (resourceGovernancePolicy.CodePackageRef == codepackageName)
-                                    {
-                                        CpuShares = 1;
-                                    }
-                                }
-                                else
-                                {
-                                    if (double.TryParse(resourceGovernancePolicy.CpuShares, out double cpuShares1))
-                                    {
-                                        CpuSharesSum += cpuShares1;
-
-                                        if (resourceGovernancePolicy.CodePackageRef == codepackageName)
-                                        {
-                                            CpuShares = cpuShares1;
-                                        }
-                                    }
-                                }
-                            }
-                            
-                            if (policy is ServicePackageResourceGovernancePolicyType servicePackageResourceGovernancePolicy)
-                            {
-<<<<<<< HEAD
-                                ReplaceObjectParametersByValues(servicePackageResourceGovernancePolicy, parameters);
-=======
-                                var servicePackagePolicy = (ServicePackageResourceGovernancePolicyType)policy;
-
-                                servicePackagePolicy.CpuCoresLimit = ReplaceParameterByValues(servicePackagePolicy.CpuCoresLimit, parameters);
-                                servicePackagePolicy.CpuCores = ReplaceParameterByValues(servicePackagePolicy.CpuCores, parameters);
->>>>>>> 9a97e66c
-
-                                if (double.TryParse(servicePackageResourceGovernancePolicy.CpuCoresLimit, out double totalCpuCoresLimit) && totalCpuCoresLimit > 0)
-                                {
-                                    TotalCpuCores = totalCpuCoresLimit;
-                                }
-                                else if (double.TryParse(servicePackageResourceGovernancePolicy.CpuCores, out double cpuCores) && cpuCores > 0)
-                                {
-                                    TotalCpuCores = cpuCores;
-                                }
-                            }
-                        }
-
-                        if (TotalCpuCores == 0)
-                        {
-                            return (false, 0);
-                        }
-
-                        double CpuLimitCores = TotalCpuCores * CpuShares / CpuSharesSum;
-                        return (true, CpuLimitCores);
-                    }
-                }
-            }
-
-            return (false, 0);
-        }
-
-        public async Task ClearFabricObserverHealthReportsAsync(bool ignoreDefaultQueryTimeout, CancellationToken cancellationToken)
-        {
-            try
-            {
-                var clusterQueryDesc = new ClusterHealthQueryDescription
-                {
-                    EventsFilter = new HealthEventsFilter
-                    {
-                        HealthStateFilterValue = HealthStateFilter.Error | HealthStateFilter.Warning
-                    },
-                    ApplicationsFilter = new ApplicationHealthStatesFilter
-                    {
-                        HealthStateFilterValue = HealthStateFilter.Error | HealthStateFilter.Warning
-                    },
-                    NodesFilter = new NodeHealthStatesFilter
-                    {
-                        HealthStateFilterValue = HealthStateFilter.Error | HealthStateFilter.Warning
-                    },
-                    HealthPolicy = new ClusterHealthPolicy(),
-                    HealthStatisticsFilter = new ClusterHealthStatisticsFilter
-                    {
-                        ExcludeHealthStatistics = false,
-                        IncludeSystemApplicationHealthStatistics = true
-                    }
-                };
-
-                ClusterHealth clusterHealth =
-                    await FabricClientRetryHelper.ExecuteFabricActionWithRetryAsync(
-                            () =>
-                                FabricClientSingleton.HealthManager.GetClusterHealthAsync(
-                                    clusterQueryDesc,
-                                    TimeSpan.FromSeconds(90),
-                                    cancellationToken),
-                             cancellationToken);
-
-                // Cluster is healthy. Nothing to do here.
-                if (clusterHealth.AggregatedHealthState == HealthState.Ok)
-                {
-                    return;
-                }
-
-                // Process node health.
-                if (clusterHealth.NodeHealthStates != null && clusterHealth.NodeHealthStates.Count > 0)
-                {
-                    try
-                    {
-                        await RemoveNodeHealthReportsAsync(clusterHealth.NodeHealthStates, ignoreDefaultQueryTimeout, cancellationToken);
-                    }
-                    catch (Exception e) when (e is FabricException or TimeoutException)
-                    {
-#if DEBUG
-                        logger.LogInfo($"Handled Exception in ReportClusterHealthAsync::Node:{Environment.NewLine}{e.Message}");
-#endif
-                    }
-                }
-
-                // Process Application/Service health.
-                if (clusterHealth.ApplicationHealthStates != null && clusterHealth.ApplicationHealthStates.Count > 0)
-                {
-                    foreach (var app in clusterHealth.ApplicationHealthStates)
-                    {
-                        try
-                        {
-                            if (app.ApplicationName.OriginalString == ObserverConstants.SystemAppName)
-                            {
-                                await RemoveApplicationHealthReportsAsync(app, ignoreDefaultQueryTimeout, cancellationToken);
-                            }
-
-                            var appHealth =
-                                await FabricClientSingleton.HealthManager.GetApplicationHealthAsync(
-                                        app.ApplicationName,
-                                        TimeSpan.FromSeconds(90),
-                                        cancellationToken);
-
-                            if (appHealth.ServiceHealthStates != null && appHealth.ServiceHealthStates.Count > 0)
-                            {
-                                foreach (var service in appHealth.ServiceHealthStates)
-                                {
-                                    if (service.AggregatedHealthState == HealthState.Ok)
-                                    {
-                                        continue;
-                                    }
-
-                                    await RemoveServiceHealthReportsAsync(service, ignoreDefaultQueryTimeout, cancellationToken);
-                                }
-                            }
-                            else
-                            {
-                                await RemoveApplicationHealthReportsAsync(app, ignoreDefaultQueryTimeout, cancellationToken);
-                            }
-                        }
-                        catch (Exception e) when (e is FabricException or TimeoutException)
-                        {
-#if DEBUG
-                            logger.LogInfo($"Handled Exception in ReportClusterHealthAsync::Application:{Environment.NewLine}{e.Message}");
-#endif
-                        }
-                    }
-                }
-            }
-            catch (Exception e) when (e is FabricException or TimeoutException)
-            {
-                string msg = $"Handled transient exception in ReportClusterHealthAsync:{Environment.NewLine}{e}";
-
-                // Log it locally.
-                logger.LogWarning(msg);
-            }
-            catch (Exception e) when (e is not (OperationCanceledException or TaskCanceledException))
-            {
-                string msg = $"Unhandled exception in ReportClusterHealthAsync:{Environment.NewLine}{e}";
-
-                // Log it locally.
-                logger.LogError(msg);
-
-                // Fix the bug.
-                throw;
-            }
-        }
-
-        private async Task RemoveServiceHealthReportsAsync(ServiceHealthState service, bool ignoreDefaultQueryTimeout, CancellationToken cancellationToken)
-        {
-            ServiceHealthQueryDescription serviceHealthQueryDescription = new (service.ServiceName)
-            {
-                EventsFilter = new HealthEventsFilter
-                {
-                    HealthStateFilterValue = HealthStateFilter.Error | HealthStateFilter.Warning
-                },
-                HealthPolicy = new ApplicationHealthPolicy(),
-                HealthStatisticsFilter = new ServiceHealthStatisticsFilter
-                {
-                    ExcludeHealthStatistics = false
-                }
-            };
-            var serviceHealth = await FabricClientRetryHelper.ExecuteFabricActionWithRetryAsync(
-                                    () => FabricClientSingleton.HealthManager.GetServiceHealthAsync(
-                                            serviceHealthQueryDescription,
-                                            ignoreDefaultQueryTimeout ? TimeSpan.FromSeconds(1) : TimeSpan.FromSeconds(90),
-                                            cancellationToken),
-                                    cancellationToken);
-
-            if (serviceHealth == null)
-            {
-                return;
-            }
-
-            var serviceHealthEvents =
-                serviceHealth.HealthEvents.Where(
-                    e => e.HealthInformation.SourceId.StartsWith(ObserverConstants.AppObserverName)
-                      || e.HealthInformation.SourceId.StartsWith(ObserverConstants.ContainerObserverName)).ToList();
-
-            if (!serviceHealthEvents.Any())
-            {
-                return;
-            }
-
-            var healthReport = new HealthReport
-            {
-                Code = FOErrorWarningCodes.Ok,
-                HealthMessage = $"Clearing existing FabricObserver Health Reports as the service is stopping or restarting.",
-                State = HealthState.Ok,
-                NodeName = nodeName,
-                ServiceName = service.ServiceName,
-                EntityType = EntityType.Service
-            };
-            ObserverHealthReporter healthReporter = new(logger);
-
-            foreach (HealthEvent healthEvent in serviceHealthEvents.OrderByDescending(f => f.SourceUtcTimestamp))
-            {
-                try
-                {
-                    healthReport.Property = healthEvent.HealthInformation.Property;
-                    healthReport.SourceId = healthEvent.HealthInformation.SourceId;
-                    healthReporter.ReportHealthToServiceFabric(healthReport);
-
-                    await Task.Delay(150);
-                }
-                catch (FabricException)
-                {
-
-                }
-            }
-        }
-
-        private async Task RemoveApplicationHealthReportsAsync(ApplicationHealthState app, bool ignoreDefaultQueryTimeout, CancellationToken cancellationToken)
-        {
-            var appHealth = await FabricClientRetryHelper.ExecuteFabricActionWithRetryAsync(
-                                    () => FabricClientSingleton.HealthManager.GetApplicationHealthAsync(
-                                            app.ApplicationName,
-                                            ignoreDefaultQueryTimeout ? TimeSpan.FromSeconds(1) : TimeSpan.FromSeconds(90),
-                                            cancellationToken),
-                                    cancellationToken);
-
-            if (appHealth == null)
-            {
-                return;
-            }
-
-            var appHealthEvents =
-                appHealth.HealthEvents.Where(
-                    e => e.HealthInformation.SourceId.StartsWith(ObserverConstants.FabricSystemObserverName)
-                      || e.HealthInformation.SourceId.StartsWith(ObserverConstants.NetworkObserverName)).ToList();
-
-            if (!appHealthEvents.Any())
-            {
-                return;
-            }
-
-            var healthReport = new HealthReport
-            {
-                Code = FOErrorWarningCodes.Ok,
-                HealthMessage = $"Clearing existing FabricObserver Health Reports as the service is stopping or restarting.",
-                State = HealthState.Ok,
-                NodeName = nodeName,
-                AppName = app.ApplicationName,
-                EntityType = EntityType.Application
-            };
-            ObserverHealthReporter healthReporter = new(logger);
-
-            foreach (HealthEvent healthEvent in appHealthEvents.OrderByDescending(f => f.SourceUtcTimestamp))
-            {
-                try
-                {
-                    healthReport.Property = healthEvent.HealthInformation.Property;
-                    healthReport.SourceId = healthEvent.HealthInformation.SourceId;
-                    healthReporter.ReportHealthToServiceFabric(healthReport);
-
-                    await Task.Delay(150);
-                }
-                catch (FabricException)
-                {
-
-                }
-            }
-        }
-
-        private async Task RemoveNodeHealthReportsAsync(IEnumerable<NodeHealthState> nodeHealthStates, bool ignoreDefaultQueryTimeout, CancellationToken cancellationToken)
-        {
-            // Scope to node where this FO instance is running.
-            nodeHealthStates = nodeHealthStates.Where(n => n.NodeName == this.nodeName);
-
-            foreach (var nodeHealthState in nodeHealthStates)
-            {
-                var nodeHealth = await FabricClientRetryHelper.ExecuteFabricActionWithRetryAsync(
-                                        () => FabricClientSingleton.HealthManager.GetNodeHealthAsync(
-                                                nodeHealthState.NodeName,
-                                                ignoreDefaultQueryTimeout ? TimeSpan.FromSeconds(1) : TimeSpan.FromSeconds(90),
-                                                cancellationToken),
-                                        cancellationToken);
-
-                if (nodeHealth == null)
-                {
-                    return;
-                }
-
-                var nodeHealthEvents =
-                    nodeHealth.HealthEvents.Where(
-                        e => e.HealthInformation.SourceId.StartsWith(ObserverConstants.CertificateObserverName)
-                          || e.HealthInformation.SourceId.StartsWith(ObserverConstants.DiskObserverName)
-                          || e.HealthInformation.SourceId.StartsWith(ObserverConstants.FabricSystemObserverName)
-                          || e.HealthInformation.SourceId.StartsWith(ObserverConstants.NodeObserverName)
-                          || e.HealthInformation.SourceId.StartsWith(ObserverConstants.OSObserverName)).ToList();
-
-                if (!nodeHealthEvents.Any())
-                {
-                    return;
-                }
-
-                var healthReport = new HealthReport
-                {
-                    Code = FOErrorWarningCodes.Ok,
-                    HealthMessage = $"Clearing existing FabricObserver Health Reports as the service is stopping or restarting.",
-                    State = HealthState.Ok,
-                    NodeName = this.nodeName,
-                    EntityType = EntityType.Machine
-                };
-                ObserverHealthReporter healthReporter = new(logger);
-
-                foreach (HealthEvent healthEvent in nodeHealthEvents)
-                {
-                    try
-                    {                     
-                        healthReport.Property = healthEvent.HealthInformation.Property;
-                        healthReport.SourceId = healthEvent.HealthInformation.SourceId;
-                        healthReporter.ReportHealthToServiceFabric(healthReport);
-
-                        await Task.Delay(150);
-                    }
-                    catch (FabricException)
-                    {
-
-                    }
-                }
-            }
-        }
-    }
-}
+﻿// ------------------------------------------------------------
+// Copyright (c) Microsoft Corporation. All rights reserved.
+// Licensed under the MIT License (MIT). See License.txt in the repo root for license information.
+// ------------------------------------------------------------
+
+using FabricObserver.Observers.MachineInfoModel;
+using FabricObserver.Observers.Utilities;
+using FabricObserver.Observers.Utilities.Telemetry;
+using System;
+using System.Collections.Concurrent;
+using System.Collections.Generic;
+using System.ComponentModel;
+using System.Diagnostics;
+using System.Fabric;
+using System.Fabric.Description;
+using System.Fabric.Health;
+using System.Fabric.Management.ServiceModel;
+using System.Fabric.Query;
+using System.IO;
+using System.Linq;
+using System.Runtime.InteropServices;
+using System.Threading;
+using System.Threading.Tasks;
+using System.Xml;
+using System.Xml.Serialization;
+using System.Xml.XPath;
+using HealthReport = FabricObserver.Observers.Utilities.HealthReport;
+
+namespace FabricObserver.Utilities.ServiceFabric
+{
+    /// <summary>
+    /// Utility class that supplies useful Service Fabric client API wrapper functions.
+    /// </summary>
+    public class FabricClientUtilities
+    {
+        private readonly ParallelOptions parallelOptions;
+        private readonly string nodeName;
+
+        // This is the FC singleton that will be used for the lifetime of this FO instance.
+        private static FabricClient fabricClient = null;
+        private static readonly object lockObj = new();
+        private readonly bool isWindows;
+        private readonly Logger logger;
+
+        /// <summary>
+        /// The singleton FabricClient instance that is used throughout FabricObserver.
+        /// </summary>
+        public static FabricClient FabricClientSingleton
+        {
+            get
+            {
+                if (fabricClient == null)
+                {
+                    lock (lockObj)
+                    {
+                        if (fabricClient == null)
+                        {
+                            fabricClient = new FabricClient();
+                            fabricClient.Settings.HealthReportSendInterval = TimeSpan.FromSeconds(1);
+                            fabricClient.Settings.HealthReportRetrySendInterval = TimeSpan.FromSeconds(3);
+                            return fabricClient;
+                        }
+                    }
+                }
+                else
+                {
+                    try
+                    {
+                        // This call with throw an ObjectDisposedException if fabricClient was disposed by, say, a plugin or if the runtime
+                        // disposed of it for some reason (FO replica restart, for example). This is just a test to ensure it is not in a disposed state.
+                        if (fabricClient.Settings.HealthReportSendInterval > TimeSpan.MinValue)
+                        {
+                            return fabricClient;
+                        }
+                    }
+                    catch (Exception e) when (e is ObjectDisposedException or InvalidComObjectException)
+                    {
+                        lock (lockObj)
+                        {
+                            fabricClient = null;
+                            fabricClient = new FabricClient();
+                            fabricClient.Settings.HealthReportSendInterval = TimeSpan.FromSeconds(1);
+                            fabricClient.Settings.HealthReportRetrySendInterval = TimeSpan.FromSeconds(3);
+                            return fabricClient;
+                        }
+                    }
+                }
+
+                return fabricClient;
+            }
+        }
+
+        /// <summary>
+        /// 
+        /// </summary>
+        /// <param name="NodeName">Name of the Fabric node FabricObserver instance is running on.</param>
+        public FabricClientUtilities(string nodeName = null)
+        {
+            logger = new Logger("FabClientUtil");
+            int maxDegreeOfParallelism = Convert.ToInt32(Math.Ceiling(Environment.ProcessorCount * 0.25 * 1.0));
+            parallelOptions = new ParallelOptions
+            {
+                MaxDegreeOfParallelism = Environment.ProcessorCount >= 4 ? maxDegreeOfParallelism : 1,
+                TaskScheduler = TaskScheduler.Default
+            };
+
+            if (string.IsNullOrWhiteSpace(nodeName))
+            {
+                this.nodeName = FabricRuntime.GetNodeContext().NodeName;
+            }
+            else
+            {
+                this.nodeName = nodeName;
+            }
+
+            isWindows = OperatingSystem.IsWindows();
+        }
+
+        /// <summary>
+        /// Gets a list of all deployed applications on the current (local) node (the Fabric node on which this function is called).
+        /// </summary>
+        /// <param name="token">CancellationToken instance</param>
+        /// <param name="nodeName">Optional Fabric node name. By default, the local node where this code is running is the target.</param>
+        /// <param name="appNameFilter">Optional ApplicatioName filter Uri</param>
+        /// <returns>A List of DeployedApplication objects representing all deployed apps on the local node.</returns>
+        public async Task<List<DeployedApplication>> GetAllDeployedAppsAsync(CancellationToken token, string nodeName = null, Uri appNameFilter = null)
+        {
+            // Get info for 50 apps at a time that are deployed to the same node this FO instance is running on.
+            var deployedAppQueryDesc = new PagedDeployedApplicationQueryDescription(!string.IsNullOrWhiteSpace(nodeName) ? nodeName : this.nodeName)
+            {
+                IncludeHealthState = false,
+                MaxResults = 50,
+                ApplicationNameFilter = appNameFilter
+            };
+
+            var appList = await FabricClientRetryHelper.ExecuteFabricActionWithRetryAsync(
+                                    () => FabricClientSingleton.QueryManager.GetDeployedApplicationPagedListAsync(
+                                            deployedAppQueryDesc,
+                                            TimeSpan.FromSeconds(120),
+                                            token),
+                                    token);
+
+            // DeployedApplicationList is a wrapper around List, but does not support AddRange.. Thus, cast it ToList and add to the temp list, then iterate through it.
+            // In reality, this list will never be greater than, say, 1000 apps deployed to a node, but it's a good idea to be prepared since AppObserver supports
+            // all-app service process monitoring with a very simple configuration pattern.
+            var apps = appList.ToList();
+
+            // The GetDeployedApplicationPagedList api will set a continuation token value if it knows it did not return all the results in one swoop.
+            // Check that it is not null, and make a new query passing back the token it gave you.
+            while (appList.ContinuationToken != null)
+            {
+                token.ThrowIfCancellationRequested();
+
+                deployedAppQueryDesc.ContinuationToken = appList.ContinuationToken;
+                appList = await FabricClientRetryHelper.ExecuteFabricActionWithRetryAsync(
+                                    () => FabricClientSingleton.QueryManager.GetDeployedApplicationPagedListAsync(
+                                            deployedAppQueryDesc,
+                                            TimeSpan.FromSeconds(120),
+                                            token),
+                                    token);
+
+                apps.AddRange(appList.ToList());
+                await Task.Delay(250, token);
+            }
+
+            return apps;
+        }
+
+        /// <summary>
+        /// Gets a list of all replicas (stateful and stateless) on the local node.
+        /// </summary>
+        /// <param name="includeChildProcesses">Whether or not to include the desendant processes of the service replica's host process.</param>
+        /// <param name="nodeName">Optional. If specified, the Fabric node to get deployed replicas. By default, the local node where this code is running is the target.</param>
+        /// <param name="token">CancellationToken instance.</param>
+        /// <returns>A List of ReplicaOrInstanceMonitoringInfo objects representing all replicas in any status (consumer should filter Status per need) on the local (or specified) node.</returns>
+        public async Task<List<ReplicaOrInstanceMonitoringInfo>> GetAllDeployedReplicasOrInstancesAsync(bool includeChildProcesses, CancellationToken token, string nodeName = null)
+        {
+            List<ReplicaOrInstanceMonitoringInfo> repList = new();
+            List<DeployedApplication> appList = await GetAllDeployedAppsAsync(token);
+            NativeMethods.SafeObjectHandle handleToSnapshot = null;
+
+            if (isWindows && includeChildProcesses)
+            {
+                handleToSnapshot = NativeMethods.CreateProcessSnapshot();
+            }
+
+            try
+            {
+                foreach (DeployedApplication app in appList)
+                {
+                    try
+                    {
+                        token.ThrowIfCancellationRequested();
+
+                        var deployedReplicaList = await FabricClientRetryHelper.ExecuteFabricActionWithRetryAsync(
+                                                           () => FabricClientSingleton.QueryManager.GetDeployedReplicaListAsync(
+                                                                    !string.IsNullOrWhiteSpace(nodeName) ? nodeName : this.nodeName, app.ApplicationName),
+                                                           token);
+
+                        repList.AddRange(
+                                GetInstanceOrReplicaMonitoringList(
+                                    app.ApplicationName,
+                                    app.ApplicationTypeName ?? appList.First(a => a.ApplicationName == app.ApplicationName).ApplicationTypeName,
+                                    deployedReplicaList,
+                                    includeChildProcesses,
+                                    handleToSnapshot,
+                                    token));
+                    }
+                    catch (Exception e) when (e is ArgumentException or InvalidOperationException)
+                    {
+
+                    }
+                }
+
+                return repList.Count > 0 ? repList.Distinct().ToList() : repList;
+            }
+            finally
+            {
+                if (isWindows && includeChildProcesses)
+                {
+                    handleToSnapshot?.Dispose();
+                    GC.KeepAlive(handleToSnapshot);
+                    handleToSnapshot = null;
+                }
+            }
+        }
+
+        /// <summary>
+        /// Returns a list of ReplicaOrInstanceMonitoringInfo objects that will contain child process information if handleToSnapshot is provided.
+        /// </summary>
+        /// <param name="appName">Name of the target application.</param>
+        /// <param name="applicationTypeName">Type name of the target application</param>
+        /// <param name="deployedReplicaList">List of deployed replicas.</param>
+        /// <param name="handleToSnapshot">Handle to process snapshot.</param>
+        /// <param name="token">Cancellation Token</param>
+        /// <returns></returns>
+        private List<ReplicaOrInstanceMonitoringInfo> GetInstanceOrReplicaMonitoringList(
+                                                        Uri appName,
+                                                        string applicationTypeName,
+                                                        DeployedServiceReplicaList deployedReplicaList,
+                                                        bool includeChildProcesses,
+                                                        NativeMethods.SafeObjectHandle handleToSnapshot,
+                                                        CancellationToken token)
+        {
+            ConcurrentQueue<ReplicaOrInstanceMonitoringInfo> replicaMonitoringList = new();
+            parallelOptions.CancellationToken = token;
+
+            _ = Parallel.For(0, deployedReplicaList.Count, parallelOptions, (i, state) =>
+            {
+                if (token.IsCancellationRequested)
+                {
+                    state.Stop();
+                }
+
+                var deployedReplica = deployedReplicaList[i];
+                ReplicaOrInstanceMonitoringInfo replicaInfo = null;
+
+                switch (deployedReplica)
+                {
+                    case DeployedStatefulServiceReplica statefulReplica when statefulReplica.ReplicaRole is ReplicaRole.Primary or ReplicaRole.ActiveSecondary:
+                        {
+                            replicaInfo = new ReplicaOrInstanceMonitoringInfo
+                            {
+                                ApplicationName = appName,
+                                ApplicationTypeName = applicationTypeName,
+                                HostProcessId = statefulReplica.HostProcessId,
+                                ReplicaOrInstanceId = statefulReplica.ReplicaId,
+                                PartitionId = statefulReplica.Partitionid,
+                                ReplicaRole = statefulReplica.ReplicaRole,
+                                ServiceKind = statefulReplica.ServiceKind,
+                                ServiceName = statefulReplica.ServiceName,
+                                ServicePackageActivationId = statefulReplica.ServicePackageActivationId,
+                                ServicePackageActivationMode = string.IsNullOrWhiteSpace(statefulReplica.ServicePackageActivationId) ?
+                                    ServicePackageActivationMode.SharedProcess : ServicePackageActivationMode.ExclusiveProcess,
+                                ReplicaStatus = statefulReplica.ReplicaStatus
+                            };
+
+                            /* In order to provide accurate resource usage of an SF service process we need to also account for
+                            any processes (children) that the service process (parent) created/spawned. */
+                            if (includeChildProcesses && !handleToSnapshot.IsInvalid)
+                            {
+                                List<(string ProcName, int Pid)> childPids = ProcessInfoProvider.Instance.GetChildProcessInfo((int)statefulReplica.HostProcessId, handleToSnapshot);
+
+                                if (childPids != null && childPids.Count > 0)
+                                {
+                                    replicaInfo.ChildProcesses = childPids;
+                                }
+                            }
+
+                            break;
+                        }
+                    case DeployedStatelessServiceInstance statelessInstance:
+                        {
+                            replicaInfo = new ReplicaOrInstanceMonitoringInfo
+                            {
+                                ApplicationName = appName,
+                                ApplicationTypeName = applicationTypeName,
+                                HostProcessId = statelessInstance.HostProcessId,
+                                ReplicaOrInstanceId = statelessInstance.InstanceId,
+                                PartitionId = statelessInstance.Partitionid,
+                                ReplicaRole = ReplicaRole.None,
+                                ServiceKind = statelessInstance.ServiceKind,
+                                ServiceName = statelessInstance.ServiceName,
+                                ServicePackageActivationId = statelessInstance.ServicePackageActivationId,
+                                ServicePackageActivationMode = string.IsNullOrWhiteSpace(statelessInstance.ServicePackageActivationId) ?
+                                    ServicePackageActivationMode.SharedProcess : ServicePackageActivationMode.ExclusiveProcess,
+                                ReplicaStatus = statelessInstance.ReplicaStatus
+                            };
+
+                            if (includeChildProcesses && !handleToSnapshot.IsInvalid)
+                            {
+                                List<(string ProcName, int Pid)> childPids = ProcessInfoProvider.Instance.GetChildProcessInfo((int)statelessInstance.HostProcessId, handleToSnapshot);
+
+                                if (childPids != null && childPids.Count > 0)
+                                {
+                                    replicaInfo.ChildProcesses = childPids;
+                                }
+                            }
+
+                            break;
+                        }
+                }
+
+                if (replicaInfo?.HostProcessId > 0)
+                {
+                    if (isWindows)
+                    {
+                        replicaInfo.HostProcessName = NativeMethods.GetProcessNameFromId((int)replicaInfo.HostProcessId);
+                    }
+                    else
+                    {
+                        try
+                        {
+                            using (Process p = Process.GetProcessById((int)replicaInfo.HostProcessId))
+                            {
+                                replicaInfo.HostProcessName = p.ProcessName;
+                            }
+                        }
+                        catch (Exception e) when (e is ArgumentException or InvalidOperationException or NotSupportedException)
+                        {
+
+                        }
+                    }
+
+                    replicaMonitoringList.Enqueue(replicaInfo);
+                }
+            });
+
+            return replicaMonitoringList.ToList();
+        }
+
+        /// <summary>
+        /// Builds a List of tuple (string ServiceName, string ProcName, int Pid) from a List of ReplicaOrInstanceMonitoringInfo.
+        /// </summary>
+        /// <param name="repOrInsts">List of ReplicaOrInstanceMonitoringInfo</param>
+        /// <returns>A List of tuple (string ServiceName, string ProcName, int Pid) representing all services supplied in the ReplicaOrInstanceMonitoringInfo instance, including child processes of each service, if any.</returns>
+        public List<(string ServiceName, string ProcName, int Pid)> GetServiceProcessInfo(List<ReplicaOrInstanceMonitoringInfo> repOrInsts)
+        {
+            List<(string ServiceName, string ProcName, int Pid)> pids = new();
+
+            foreach (var repOrInst in repOrInsts)
+            {
+                try
+                {
+                    if (isWindows)
+                    {
+                        string procName = NativeMethods.GetProcessNameFromId((int)repOrInst.HostProcessId);
+                        pids.Add((repOrInst.ServiceName.OriginalString, procName, (int)repOrInst.HostProcessId));
+                    }
+                    else
+                    {
+                        using (var proc = Process.GetProcessById((int)repOrInst.HostProcessId))
+                        {
+                            pids.Add((repOrInst.ServiceName.OriginalString, proc.ProcessName, (int)repOrInst.HostProcessId));
+                        }
+                    }
+
+                    // Child processes?
+                    if (repOrInst.ChildProcesses != null && repOrInst.ChildProcesses.Count > 0)
+                    {
+                        foreach (var (procName, Pid) in repOrInst.ChildProcesses)
+                        {
+                            pids.Add((repOrInst.ServiceName.OriginalString, procName, Pid));
+                        }
+                    }
+                }
+                catch (Exception e) when (e is ArgumentException or InvalidOperationException or Win32Exception)
+                {
+                    // process with supplied pid may not be running..
+                    continue;
+                }
+            }
+
+            return pids;
+        }
+
+        /// <summary>
+        /// Provides ApplicationType and ApplicationType version for specifed Application name.
+        /// </summary>
+        /// <param name="appName">Application name.</param>
+        /// <param name="cancellationToken">CancellationToken instance.</param>
+        /// <returns>Tuple: (string AppType, string AppTypeVersion)</returns>
+        public static async Task<(string AppType, string AppTypeVersion)> TupleGetApplicationTypeInfo(Uri appName, CancellationToken cancellationToken)
+        {
+            try
+            {
+                if (cancellationToken.IsCancellationRequested)
+                {
+                    return (null, null);
+                }
+
+                var appList =
+                    await FabricClientSingleton.QueryManager.GetApplicationListAsync(appName, TimeSpan.FromSeconds(90), cancellationToken);
+
+                if (appList?.Count > 0)
+                {
+                    string appType = appList[0].ApplicationTypeName;
+                    string appTypeVersion = appList[0].ApplicationTypeVersion;
+
+                    return (appType, appTypeVersion);
+                }
+            }
+            catch (Exception e) when (e is FabricException or TaskCanceledException or OperationCanceledException)
+            {
+
+            }
+
+            return (null, null);
+        }
+
+        /// <summary>
+        /// Provides ServiceType name and Service Manifest version given an Application name and Service name.
+        /// </summary>
+        /// <param name="appName">Application name.</param>
+        /// <param name="serviceName">Service name.</param>
+        /// <param name="cancellationToken">CancellationToken instance.</param>
+        /// <returns>Tuple: (string ServiceType, string ServiceManifestVersion, ServiceMetadata ServiceMetaData)</returns>
+        public static async Task<(string ServiceType, string ServiceManifestVersion, ServiceMetadata ServiceMetaData)> TupleGetServiceTypeInfoAsync(Uri appName, Uri serviceName, CancellationToken cancellationToken)
+        {
+            try
+            {
+                if (cancellationToken.IsCancellationRequested)
+                {
+                    return (null, null, null);
+                }
+
+                var serviceList =
+                    await FabricClientSingleton.QueryManager.GetServiceListAsync(appName, serviceName, TimeSpan.FromSeconds(90), cancellationToken);
+
+                if (serviceList?.Count > 0)
+                {
+                    string serviceType = serviceList[0].ServiceTypeName;
+                    string serviceManifestVersion = serviceList[0].ServiceManifestVersion;
+                    ServiceMetadata serviceMetadata = serviceList[0].ServiceMetadata;
+
+                    return (serviceType, serviceManifestVersion, serviceMetadata);
+                }
+            }
+            catch (Exception e) when (e is FabricException or TaskCanceledException or OperationCanceledException)
+            {
+
+            }
+
+            return (null, null, null);
+		}
+		
+        /// Populates object properties with application parameter values.
+        /// </summary>
+        /// <param name="obj">Object to be populated</param>
+        /// <param name="parameters">Application Parameter List</param>
+        public static string ReplaceParameterByValues(string parameterName, ApplicationParameterList parameters)
+        {
+            if (parameterName != null)
+            {
+                if (parameterName.StartsWith("["))
+                {
+                    parameterName = parameterName.Replace("[", string.Empty).Replace("]", string.Empty);
+
+                    if (parameters.Any(p => p.Name == parameterName))
+                    {
+                        parameterName = parameters.Where(p => p.Name == parameterName).FirstOrDefault().Value;
+                    }
+                    else
+                    {
+                        parameterName = "0";
+                    }
+                }
+            }
+            return parameterName;
+        }
+
+        /// <summary>
+        /// Populates one ApplicationParameterList with missing parameters from another ApplicationParameterList.
+        /// </summary>
+        /// <param name="toParameters">ApplicationParameterList to be populated</param>
+        /// <param name="fromParameters">ApplicationParameterList to be used</param>
+        public void AddParametersIfNotExists(ApplicationParameterList toParameters, ApplicationParameterList fromParameters)
+        {
+            if (fromParameters != null)
+            {
+                foreach (var parameter in fromParameters)
+                {
+                    if (!toParameters.Contains(parameter.Name))
+                    {
+                        toParameters.Add(new ApplicationParameter() { Name = parameter.Name, Value = parameter.Value });
+                    }
+                }
+            }
+        }
+
+        /// <summary>
+        /// Windows-only. Gets RG Memory limit information for a code package.
+        /// </summary>
+        /// <param name="appManifestXml">Application Manifest</param>
+        /// <param name="servicePkgName">Service Package name</param>
+        /// <param name="codepackageName">Code Package name</param>
+        /// <param name="parameters">Application Parameter List, populated with both application and default parameters</param>
+        /// <returns>A Tuple containing a boolean value (whether or not RG memory is enabled) and a double value (the absolute limit in megabytes)</returns>
+        public (bool IsMemoryRGEnabled, double MemoryLimitMb) TupleGetMemoryResourceGovernanceInfo(string appManifestXml, string servicePkgName, string codepackageName, ApplicationParameterList parameters)
+        {
+            logger.LogInfo("Starting TupleGetMemoryResourceGovernanceInfo.");
+
+            if (!isWindows)
+            {
+                logger.LogInfo("Completing TupleGetMemoryResourceGovernanceInfo: OS not yet supported.");
+                return (false, 0);
+            }
+
+            if (string.IsNullOrWhiteSpace(appManifestXml))
+            {
+                logger.LogInfo($"Invalid value for {nameof(appManifestXml)}: {appManifestXml}. Exiting TupleGetMemoryResourceGovernanceInfo.");
+                return (false, 0);
+            }
+
+            if (string.IsNullOrWhiteSpace(servicePkgName))
+            {
+                logger.LogInfo($"Invalid value for {nameof(servicePkgName)}: {servicePkgName}. Exiting TupleGetMemoryResourceGovernanceInfo.");
+                return (false, 0);
+            }
+
+            if (string.IsNullOrWhiteSpace(codepackageName))
+            {
+                logger.LogInfo($"Invalid value for {nameof(codepackageName)}: {codepackageName}. Exiting TupleGetMemoryResourceGovernanceInfo.");
+                return (false, 0);
+            }
+
+            // Don't waste cycles with XML parsing if you can easily get a hint first..
+            if (!appManifestXml.Contains($"<{ObserverConstants.RGPolicyNodeName} "))
+            {
+                return (false, 0);
+            }
+
+            // Parse XML to find the necessary policy
+            var applicationManifestSerializer = new XmlSerializer(typeof(ApplicationManifestType));
+            ApplicationManifestType applicationManifest = null;
+
+            using (var sreader = new StringReader(appManifestXml))
+            {
+                applicationManifest = (ApplicationManifestType)applicationManifestSerializer.Deserialize(sreader);
+            }
+
+            foreach (var import in applicationManifest.ServiceManifestImport)
+            {
+                if (import.ServiceManifestRef.ServiceManifestName == servicePkgName)
+                {
+                    if (import.Policies != null)
+                    {
+                        for (int policyIndex = 0; policyIndex < import.Policies.Length; policyIndex++)
+                        {
+                            var policy = import.Policies[policyIndex];
+
+                            if (policy.GetType().Name == ObserverConstants.RGPolicyNodeTypeName)
+                            {
+                                var resourceGovernancePolicy = (ResourceGovernancePolicyType)policy;
+
+                                resourceGovernancePolicy.MemoryInMBLimit = ReplaceParameterByValues(resourceGovernancePolicy.MemoryInMBLimit, parameters);
+                                resourceGovernancePolicy.MemoryInMB = ReplaceParameterByValues(resourceGovernancePolicy.MemoryInMB, parameters);
+
+                                if (resourceGovernancePolicy.CodePackageRef == codepackageName)
+                                {
+                                    String RGMemoryLimitMb = "0";
+                                    if (resourceGovernancePolicy.MemoryInMBLimit != "0")
+                                    {
+                                        RGMemoryLimitMb = resourceGovernancePolicy.MemoryInMBLimit;
+                                    }
+                                    else if (resourceGovernancePolicy.MemoryInMB != "0")
+                                    {
+                                        RGMemoryLimitMb = resourceGovernancePolicy.MemoryInMB;
+                                    }
+                                    return (true, Convert.ToDouble(RGMemoryLimitMb));
+                                }
+                            }
+                        }
+                    }
+                }
+            }
+
+            return (false, 0);
+        }
+
+        /// <summary>
+        /// Windows-only. Gets RG Cpu limit information for a code package.
+        /// </summary>
+        /// <param name="appManifestXml">Application Manifest</param>
+        /// <param name="servicePkgName">Service Package name</param>
+        /// <param name="codepackageName">Code Package name</param>
+        /// <param name="parameters">Application Parameter List, populated with both application and default parameters</param>
+        /// <returns>A Tuple containing a boolean value (whether or not RG cpu is enabled) and a double value (the absolute limit in cores)</returns>
+        public (bool IsCpuRGEnabled, double CpuLimitCores) TupleGetCpuResourceGovernanceInfo(string appManifestXml, string servicePkgName, string codepackageName, ApplicationParameterList parameters)
+        {
+            logger.LogInfo("Starting TupleGetCpuResourceGovernanceInfo.");
+
+            if (!isWindows)
+            {
+                logger.LogInfo("Completing TupleGetCpuResourceGovernanceInfo: OS not yet supported.");
+                return (false, 0);
+            }
+
+            if (string.IsNullOrWhiteSpace(appManifestXml))
+            {
+                logger.LogInfo($"Invalid value for {nameof(appManifestXml)}: {appManifestXml}. Exiting TupleGetCpuResourceGovernanceInfo.");
+                return (false, 0);
+            }
+
+            if (string.IsNullOrWhiteSpace(servicePkgName))
+            {
+                logger.LogInfo($"Invalid value for {nameof(servicePkgName)}: {servicePkgName}. Exiting TupleGetCpuResourceGovernanceInfo.");
+                return (false, 0);
+            }
+
+            if (string.IsNullOrWhiteSpace(codepackageName))
+            {
+                logger.LogInfo($"Invalid value for {nameof(codepackageName)}: {codepackageName}. Exiting TupleGetCpuResourceGovernanceInfo.");
+                return (false, 0);
+            }
+
+            // Don't waste cycles with XML parsing if you can easily get a hint first..
+            if (!appManifestXml.Contains($"<{ObserverConstants.RGPolicyNodeName} "))
+            {
+                return (false, 0);
+            }
+
+
+            // Parse XML to find the necessary policies
+            var applicationManifestSerializer = new XmlSerializer(typeof(ApplicationManifestType));
+            ApplicationManifestType applicationManifest = null;
+
+            using (var sreader = new StringReader(appManifestXml))
+            {
+                applicationManifest = (ApplicationManifestType)applicationManifestSerializer.Deserialize(sreader);
+            }
+
+            foreach (var import in applicationManifest.ServiceManifestImport)
+            {
+                if (import.ServiceManifestRef.ServiceManifestName == servicePkgName)
+                {
+                    if (import.Policies != null)
+                    {
+                        string TotalCpuCores = string.Empty;
+                        string CpuShares = string.Empty;
+                        double CpuSharesSum = 0;
+
+                        for (int policyIndex = 0; policyIndex < import.Policies.Length; policyIndex++)
+                        {
+                            var policy = import.Policies[policyIndex];
+
+                            if (policy.GetType().Name == ObserverConstants.RGPolicyNodeTypeName)
+                            {
+                                var resourceGovernancePolicy = (ResourceGovernancePolicyType)policy;
+
+                                resourceGovernancePolicy.CpuShares = ReplaceParameterByValues(resourceGovernancePolicy.CpuShares, parameters);
+
+                                if (resourceGovernancePolicy.CpuShares == "0")
+                                {
+                                    CpuSharesSum += 1;
+                                    if(resourceGovernancePolicy.CodePackageRef == codepackageName)
+                                    {
+                                        CpuShares = "1";
+                                    }
+                                }
+                                else
+                                {
+                                    CpuSharesSum += Convert.ToDouble(resourceGovernancePolicy.CpuShares);
+                                    if (resourceGovernancePolicy.CodePackageRef == codepackageName)
+                                    {
+                                        CpuShares = resourceGovernancePolicy.CpuShares;
+                                    }
+                                }
+                            }
+                            if (policy.GetType().Name == ObserverConstants.RGSvcPkgPolicyNodeTypeName)
+                            {
+                                var servicePackagePolicy = (ServicePackageResourceGovernancePolicyType)policy;
+
+                                servicePackagePolicy.CpuCoresLimit = ReplaceParameterByValues(servicePackagePolicy.CpuCoresLimit, parameters);
+                                servicePackagePolicy.CpuCores = ReplaceParameterByValues(servicePackagePolicy.CpuCores, parameters);
+
+                                if (servicePackagePolicy.CpuCoresLimit != "0")
+                                {
+                                    TotalCpuCores = servicePackagePolicy.CpuCoresLimit;
+                                }
+                                else if (servicePackagePolicy.CpuCores != "0")
+                                {
+                                    TotalCpuCores = servicePackagePolicy.CpuCores;
+                                }
+                            }
+                        }
+
+                        if (TotalCpuCores == string.Empty)
+                        {
+                            return (false, 0);
+                        }
+                        else
+                        {
+                            double CpuLimitCores = Convert.ToDouble(TotalCpuCores) * Convert.ToDouble(CpuShares) / CpuSharesSum;
+                            return (true, CpuLimitCores);
+                        }
+                    }
+                }
+            }
+
+            return (false, 0);
+        }
+
+        public async Task ClearFabricObserverHealthReportsAsync(bool ignoreDefaultQueryTimeout, CancellationToken cancellationToken)
+        {
+            try
+            {
+                var clusterQueryDesc = new ClusterHealthQueryDescription
+                {
+                    EventsFilter = new HealthEventsFilter
+                    {
+                        HealthStateFilterValue = HealthStateFilter.Error | HealthStateFilter.Warning
+                    },
+                    ApplicationsFilter = new ApplicationHealthStatesFilter
+                    {
+                        HealthStateFilterValue = HealthStateFilter.Error | HealthStateFilter.Warning
+                    },
+                    NodesFilter = new NodeHealthStatesFilter
+                    {
+                        HealthStateFilterValue = HealthStateFilter.Error | HealthStateFilter.Warning
+                    },
+                    HealthPolicy = new ClusterHealthPolicy(),
+                    HealthStatisticsFilter = new ClusterHealthStatisticsFilter
+                    {
+                        ExcludeHealthStatistics = false,
+                        IncludeSystemApplicationHealthStatistics = true
+                    }
+                };
+
+                ClusterHealth clusterHealth =
+                    await FabricClientRetryHelper.ExecuteFabricActionWithRetryAsync(
+                            () =>
+                                FabricClientSingleton.HealthManager.GetClusterHealthAsync(
+                                    clusterQueryDesc,
+                                    TimeSpan.FromSeconds(90),
+                                    cancellationToken),
+                             cancellationToken);
+
+                // Cluster is healthy. Nothing to do here.
+                if (clusterHealth.AggregatedHealthState == HealthState.Ok)
+                {
+                    return;
+                }
+
+                // Process node health.
+                if (clusterHealth.NodeHealthStates != null && clusterHealth.NodeHealthStates.Count > 0)
+                {
+                    try
+                    {
+                        await RemoveNodeHealthReportsAsync(clusterHealth.NodeHealthStates, ignoreDefaultQueryTimeout, cancellationToken);
+                    }
+                    catch (Exception e) when (e is FabricException or TimeoutException)
+                    {
+#if DEBUG
+                        logger.LogInfo($"Handled Exception in ReportClusterHealthAsync::Node:{Environment.NewLine}{e.Message}");
+#endif
+                    }
+                }
+
+                // Process Application/Service health.
+                if (clusterHealth.ApplicationHealthStates != null && clusterHealth.ApplicationHealthStates.Count > 0)
+                {
+                    foreach (var app in clusterHealth.ApplicationHealthStates)
+                    {
+                        try
+                        {
+                            if (app.ApplicationName.OriginalString == ObserverConstants.SystemAppName)
+                            {
+                                await RemoveApplicationHealthReportsAsync(app, ignoreDefaultQueryTimeout, cancellationToken);
+                            }
+
+                            var appHealth =
+                                await FabricClientSingleton.HealthManager.GetApplicationHealthAsync(
+                                        app.ApplicationName,
+                                        TimeSpan.FromSeconds(90),
+                                        cancellationToken);
+
+                            if (appHealth.ServiceHealthStates != null && appHealth.ServiceHealthStates.Count > 0)
+                            {
+                                foreach (var service in appHealth.ServiceHealthStates)
+                                {
+                                    if (service.AggregatedHealthState == HealthState.Ok)
+                                    {
+                                        continue;
+                                    }
+
+                                    await RemoveServiceHealthReportsAsync(service, ignoreDefaultQueryTimeout, cancellationToken);
+                                }
+                            }
+                            else
+                            {
+                                await RemoveApplicationHealthReportsAsync(app, ignoreDefaultQueryTimeout, cancellationToken);
+                            }
+                        }
+                        catch (Exception e) when (e is FabricException or TimeoutException)
+                        {
+#if DEBUG
+                            logger.LogInfo($"Handled Exception in ReportClusterHealthAsync::Application:{Environment.NewLine}{e.Message}");
+#endif
+                        }
+                    }
+                }
+            }
+            catch (Exception e) when (e is FabricException or TimeoutException)
+            {
+                string msg = $"Handled transient exception in ReportClusterHealthAsync:{Environment.NewLine}{e}";
+
+                // Log it locally.
+                logger.LogWarning(msg);
+            }
+            catch (Exception e) when (e is not (OperationCanceledException or TaskCanceledException))
+            {
+                string msg = $"Unhandled exception in ReportClusterHealthAsync:{Environment.NewLine}{e}";
+
+                // Log it locally.
+                logger.LogError(msg);
+
+                // Fix the bug.
+                throw;
+            }
+        }
+
+        private async Task RemoveServiceHealthReportsAsync(ServiceHealthState service, bool ignoreDefaultQueryTimeout, CancellationToken cancellationToken)
+        {
+            ServiceHealthQueryDescription serviceHealthQueryDescription = new (service.ServiceName)
+            {
+                EventsFilter = new HealthEventsFilter
+                {
+                    HealthStateFilterValue = HealthStateFilter.Error | HealthStateFilter.Warning
+                },
+                HealthPolicy = new ApplicationHealthPolicy(),
+                HealthStatisticsFilter = new ServiceHealthStatisticsFilter
+                {
+                    ExcludeHealthStatistics = false
+                }
+            };
+            var serviceHealth = await FabricClientRetryHelper.ExecuteFabricActionWithRetryAsync(
+                                    () => FabricClientSingleton.HealthManager.GetServiceHealthAsync(
+                                            serviceHealthQueryDescription,
+                                            ignoreDefaultQueryTimeout ? TimeSpan.FromSeconds(1) : TimeSpan.FromSeconds(90),
+                                            cancellationToken),
+                                    cancellationToken);
+
+            if (serviceHealth == null)
+            {
+                return;
+            }
+
+            var serviceHealthEvents =
+                serviceHealth.HealthEvents.Where(
+                    e => e.HealthInformation.SourceId.StartsWith(ObserverConstants.AppObserverName)
+                      || e.HealthInformation.SourceId.StartsWith(ObserverConstants.ContainerObserverName)).ToList();
+
+            if (!serviceHealthEvents.Any())
+            {
+                return;
+            }
+
+            var healthReport = new HealthReport
+            {
+                Code = FOErrorWarningCodes.Ok,
+                HealthMessage = $"Clearing existing FabricObserver Health Reports as the service is stopping or restarting.",
+                State = HealthState.Ok,
+                NodeName = nodeName,
+                ServiceName = service.ServiceName,
+                EntityType = EntityType.Service
+            };
+            ObserverHealthReporter healthReporter = new(logger);
+
+            foreach (HealthEvent healthEvent in serviceHealthEvents.OrderByDescending(f => f.SourceUtcTimestamp))
+            {
+                try
+                {
+                    healthReport.Property = healthEvent.HealthInformation.Property;
+                    healthReport.SourceId = healthEvent.HealthInformation.SourceId;
+                    healthReporter.ReportHealthToServiceFabric(healthReport);
+
+                    await Task.Delay(150);
+                }
+                catch (FabricException)
+                {
+
+                }
+            }
+        }
+
+        private async Task RemoveApplicationHealthReportsAsync(ApplicationHealthState app, bool ignoreDefaultQueryTimeout, CancellationToken cancellationToken)
+        {
+            var appHealth = await FabricClientRetryHelper.ExecuteFabricActionWithRetryAsync(
+                                    () => FabricClientSingleton.HealthManager.GetApplicationHealthAsync(
+                                            app.ApplicationName,
+                                            ignoreDefaultQueryTimeout ? TimeSpan.FromSeconds(1) : TimeSpan.FromSeconds(90),
+                                            cancellationToken),
+                                    cancellationToken);
+
+            if (appHealth == null)
+            {
+                return;
+            }
+
+            var appHealthEvents =
+                appHealth.HealthEvents.Where(
+                    e => e.HealthInformation.SourceId.StartsWith(ObserverConstants.FabricSystemObserverName)
+                      || e.HealthInformation.SourceId.StartsWith(ObserverConstants.NetworkObserverName)).ToList();
+
+            if (!appHealthEvents.Any())
+            {
+                return;
+            }
+
+            var healthReport = new HealthReport
+            {
+                Code = FOErrorWarningCodes.Ok,
+                HealthMessage = $"Clearing existing FabricObserver Health Reports as the service is stopping or restarting.",
+                State = HealthState.Ok,
+                NodeName = nodeName,
+                AppName = app.ApplicationName,
+                EntityType = EntityType.Application
+            };
+            ObserverHealthReporter healthReporter = new(logger);
+
+            foreach (HealthEvent healthEvent in appHealthEvents.OrderByDescending(f => f.SourceUtcTimestamp))
+            {
+                try
+                {
+                    healthReport.Property = healthEvent.HealthInformation.Property;
+                    healthReport.SourceId = healthEvent.HealthInformation.SourceId;
+                    healthReporter.ReportHealthToServiceFabric(healthReport);
+
+                    await Task.Delay(150);
+                }
+                catch (FabricException)
+                {
+
+                }
+            }
+        }
+
+        private async Task RemoveNodeHealthReportsAsync(IEnumerable<NodeHealthState> nodeHealthStates, bool ignoreDefaultQueryTimeout, CancellationToken cancellationToken)
+        {
+            // Scope to node where this FO instance is running.
+            nodeHealthStates = nodeHealthStates.Where(n => n.NodeName == this.nodeName);
+
+            foreach (var nodeHealthState in nodeHealthStates)
+            {
+                var nodeHealth = await FabricClientRetryHelper.ExecuteFabricActionWithRetryAsync(
+                                        () => FabricClientSingleton.HealthManager.GetNodeHealthAsync(
+                                                nodeHealthState.NodeName,
+                                                ignoreDefaultQueryTimeout ? TimeSpan.FromSeconds(1) : TimeSpan.FromSeconds(90),
+                                                cancellationToken),
+                                        cancellationToken);
+
+                if (nodeHealth == null)
+                {
+                    return;
+                }
+
+                var nodeHealthEvents =
+                    nodeHealth.HealthEvents.Where(
+                        e => e.HealthInformation.SourceId.StartsWith(ObserverConstants.CertificateObserverName)
+                          || e.HealthInformation.SourceId.StartsWith(ObserverConstants.DiskObserverName)
+                          || e.HealthInformation.SourceId.StartsWith(ObserverConstants.FabricSystemObserverName)
+                          || e.HealthInformation.SourceId.StartsWith(ObserverConstants.NodeObserverName)
+                          || e.HealthInformation.SourceId.StartsWith(ObserverConstants.OSObserverName)).ToList();
+
+                if (!nodeHealthEvents.Any())
+                {
+                    return;
+                }
+
+                var healthReport = new HealthReport
+                {
+                    Code = FOErrorWarningCodes.Ok,
+                    HealthMessage = $"Clearing existing FabricObserver Health Reports as the service is stopping or restarting.",
+                    State = HealthState.Ok,
+                    NodeName = this.nodeName,
+                    EntityType = EntityType.Machine
+                };
+                ObserverHealthReporter healthReporter = new(logger);
+
+                foreach (HealthEvent healthEvent in nodeHealthEvents)
+                {
+                    try
+                    {                     
+                        healthReport.Property = healthEvent.HealthInformation.Property;
+                        healthReport.SourceId = healthEvent.HealthInformation.SourceId;
+                        healthReporter.ReportHealthToServiceFabric(healthReport);
+
+                        await Task.Delay(150);
+                    }
+                    catch (FabricException)
+                    {
+
+                    }
+                }
+            }
+        }
+    }
+}