--- conflicted
+++ resolved
@@ -4,11 +4,8 @@
 // ------------------------------------------------------------
 
 using System;
-<<<<<<< HEAD
-=======
 using System.Diagnostics.Tracing;
 using System.Fabric.Health;
->>>>>>> ac341cd2
 using System.IO;
 using System.Runtime.InteropServices;
 using System.Threading;
@@ -149,25 +146,11 @@
                 return;
             }
 
-<<<<<<< HEAD
-            if (data is ServiceFabricUpgradeEventData upgradeEventData)
-            {
-                if (upgradeEventData.FabricUpgradeProgress?.UpgradeState == System.Fabric.FabricUpgradeState.Failed 
-                    || upgradeEventData.FabricUpgradeProgress?.UpgradeState == System.Fabric.FabricUpgradeState.RollingBackInProgress)
-                {
-                    ServiceEventSource.Current.DataTypeWriteWarning(eventName, data);
-                    return;
-                }
-
-                if (upgradeEventData.ApplicationUpgradeProgress?.UpgradeState == System.Fabric.ApplicationUpgradeState.Failed
-                    || upgradeEventData.ApplicationUpgradeProgress?.UpgradeState == System.Fabric.ApplicationUpgradeState.RollingBackInProgress)
-=======
             EventKeywords keywords = ServiceEventSource.Keywords.ResourceUsage;
 
             if (eventData is TelemetryData telemData)
             {
                 if (telemData.HealthState == HealthState.Error || telemData.HealthState == HealthState.Warning)
->>>>>>> ac341cd2
                 {
                     keywords = ServiceEventSource.Keywords.ErrorOrWarning;
                 }
