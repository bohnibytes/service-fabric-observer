﻿// ------------------------------------------------------------
// Copyright (c) Microsoft Corporation. All rights reserved.
// Licensed under the MIT License (MIT). See License.txt in the repo root for license information.
// ------------------------------------------------------------

namespace FabricObserver.Observers.Utilities
{
    public sealed class ObserverConstants
    {
        // ObserverManager settings.
        public const string ObserverManagerName = "ObserverManager";
        public const string ObserverManagerConfigurationSectionName = "ObserverManagerConfiguration";
        public const string ObserverWebApiEnabled = "ObserverWebApiEnabled";
        public const string EnableCSVDataLogging = "EnableCSVDataLogging";
        public const string Fqdn = "FQDN";
        public const string EnableETWProvider = "EnableETWProvider";
        public const string ETWProviderName = "ETWProviderName";
        public const string DefaultEventSourceProviderName = "FabricObserverETWProvider";
        public const string FabricObserverETWEventName = "FabricObserverDataEvent";
        public const string EnableFabricObserverOperationalTelemetry = "EnableFabricObserverOperationalTelemetry";
        public const string AsyncClusterOperationTimeoutSeconds = "ClusterOperationTimeoutSeconds";
        public const string ObserverFailureHealthStateLevelParameter = "ObserverFailureHealthStateLevel";

        // The name of the package that contains this Observer's configuration
        public const string ObserverConfigurationPackageName = "Config";

        // Setting name for Runtime frequency of the Observer
        public const string ObserverLoopSleepTimeSeconds = "ObserverLoopSleepTimeSeconds";

        // Default to 1 minute if frequency is not supplied in config
        public const int ObserverRunLoopSleepTimeSeconds = 60;

        public const string AllObserversExecutedMessage = "All Observers have been executed.";

        // Setting name for Grace period of shutdown in seconds.
        public const string ObserverShutdownGracePeriodInSeconds = "ObserverShutdownGracePeriodInSeconds";

        // Setting name for Maximum time an observer should run before being considered hung or in some failure state.
        public const string ObserverExecutionTimeout = "ObserverExecutionTimeout";

        public const string FabricObserverName = "FabricObserver";

        // Common Observer Settings Parameters.
        public const string ObserverLogPathParameter = "ObserverLogPath";
        public const string DataLogPathParameter = "DataLogPath";
        public const string ObserverRunIntervalParameter = "RunInterval";
        public const string ObserverEnabledParameter = "Enabled";
        public const string ObserverTelemetryEnabledParameter = "EnableTelemetry";
        public const string ObserverEtwEnabledParameter = "EnableEtw";
        public const string EnableVerboseLoggingParameter = "EnableVerboseLogging";
        public const string DataCapacityParameter = "ResourceUsageDataCapacity";
        public const string UseCircularBufferParameter = "UseCircularBuffer";
        public const string MonitorDurationParameter = "MonitorDuration";
        public const string MaxArchivedCsvFileLifetimeDaysParameter = "MaxArchivedCsvFileLifetimeDays";
        public const string MaxArchivedLogFileLifetimeDaysParameter = "MaxArchivedLogFileLifetimeDays";
        public const string CsvFileWriteFormatParameter = "CsvFileWriteFormat";
        public const string EnableConcurrentMonitoringParameter = "EnableConcurrentMonitoring";
        public const string MaxConcurrentTasksParameter = "MaxConcurrentTasks";
        public const string EnableKvsLvidMonitoringParameter = "EnableKvsLvidMonitoring";
<<<<<<< HEAD
        public const string MonitorPrivateWorkingSet = "MonitorPrivateWorkingSet";
        public const string ConfigurationFileName = "ConfigurationFileName";
        public const string ProcessDumpFolderName = "MemoryDumps";
=======
        public const string MonitorPrivateWorkingSetParameter = "MonitorPrivateWorkingSet";
        public const string ConfigurationFileNameParameter = "ConfigurationFileName";
        public const string ProcessDumpFolderNameParameter = "MemoryDumps";
>>>>>>> ac341cd2

        // AppObserver.
        public const string AppObserverName = "AppObserver";
        public const string AppObserverDataFileName = "AppObserverDataFileName";
        public const string AppObserverConfigurationSectionName = "AppObserverConfiguration";
        public const string EnableChildProcessMonitoringParameter = "EnableChildProcessMonitoring";
        public const string MaxChildProcTelemetryDataCountParameter = "MaxChildProcTelemetryDataCount";
        public const string EnableProcessDumpsParameter = "EnableProcessDumps";
        public const string DumpTypeParameter = "DumpType";
        public const string MaxDumpsParameter = "MaxDumps";
        public const string MaxDumpsTimeWindowParameter = "MaxDumpsTimeWindow";
        public const string SystemAppName = "fabric:/System";
        public const string MonitorResourceGovernanceLimitsParameter = "MonitorResourceGovernanceLimits";

        // AzureStorageUploadObserver
        public const string AzureStorageUploadObserverName = "AzureStorageUploadObserver";
        public const string AzureStorageConnectionStringParameter = "AzureStorageConnectionString";
        public const string AzureBlobContainerNameParameter = "BlobContainerName";
        public const string AzureStorageAccountNameParameter = "AzureStorageAccountName";
        public const string AzureStorageAccountKeyParameter = "AzureStorageAccountKey";
        public const string ZipFileCompressionLevelParameter = "ZipFileCompressionLevel";

        // Certificate Observer
        public const string CertificateObserverName = "CertificateObserver";
        public const string CertificateObserverDaysUntilClusterExpiryWarningThreshold = "DaysUntilClusterExpiryWarningThreshold";
        public const string CertificateObserverDaysUntilAppExpiryWarningThreshold = "DaysUntilAppExpiryWarningThreshold";
        public const string CertificateObserverAppCertificateThumbprints = "AppCertThumbprintsToObserve";
        public const string CertificateObserverAppCertificateCommonNames = "AppCertCommonNamesToObserve";

        // ContainerObserver
        public const string ContainerObserverName = "ContainerObserver";

        // DiskObserver.
        public const string DiskObserverName = "DiskObserver";
        public const string DiskObserverIntervalParameterName = "RunInterval";
        public const string DiskObserverDiskSpacePercentError = "DiskSpacePercentUsageErrorThreshold";
        public const string DiskObserverDiskSpacePercentWarning = "DiskSpacePercentUsageWarningThreshold";
        public const string DiskObserverAverageQueueLengthError = "AverageQueueLengthErrorThreshold";
        public const string DiskObserverAverageQueueLengthWarning = "AverageQueueLengthWarningThreshold";
        public const string DiskObserverEnableFolderSizeMonitoring = "EnableFolderSizeMonitoring";
        public const string DiskObserverFolderPathsErrorThresholdsMb = "FolderPathsErrorThresholdsMb";
        public const string DiskObserverFolderPathsWarningThresholdsMb = "FolderPathsWarningThresholdsMb";

        // FabricSystemObserver.
        public const string FabricSystemObserverName = "FabricSystemObserver";
        public const string FabricSystemObserverConfigurationName = "FabricSystemObserverConfiguration";
        public const string FabricSystemObserverCpuErrorLimitPct = "CpuErrorLimitPercent";
        public const string FabricSystemObserverCpuWarningLimitPct = "CpuWarningLimitPercent";
        public const string FabricSystemObserverMemoryErrorLimitMb = "MemoryErrorLimitMb";
        public const string FabricSystemObserverMemoryWarningLimitMb = "MemoryWarningLimitMb";
        public const string FabricSystemObserverMemoryUsePercentError = "MemoryErrorLimitPercent";
        public const string FabricSystemObserverMemoryUsePercentWarning = "MemoryWarningLimitPercent";
        public const string FabricSystemObserverNetworkErrorActivePorts = "NetworkErrorActivePorts";
        public const string FabricSystemObserverNetworkWarningActivePorts = "NetworkWarningActivePorts";
        public const string FabricSystemObserverNetworkErrorEphemeralPorts = "NetworkErrorEphemeralPorts";
        public const string FabricSystemObserverNetworkWarningEphemeralPorts = "NetworkWarningEphemeralPorts";
        public const string FabricSystemObserverMonitorWindowsEventLog = "MonitorWindowsEventLog";
        public const string FabricSystemObserverErrorHandles = "AllocatedHandlesErrorLimit";
        public const string FabricSystemObserverWarningHandles = "AllocatedHandlesWarningLimit";
        public const string FabricSystemObserverWarningThreadCount = "ThreadCountWarningLimit";
        public const string FabricSystemObserverErrorThreadCount = "ThreadCountErrorLimit";

        // NetworkObserver.
        public const string NetworkObserverName = "NetworkObserver";
        public const string NetworkObserverConfigurationSectionName = "NetworkObserverConfiguration";

        // NodeObserver.
        public const string NodeObserverName = "NodeObserver";
        public const string NodeObserverCpuErrorLimitPct = "CpuErrorLimitPercent";
        public const string NodeObserverCpuWarningLimitPct = "CpuWarningLimitPercent";
        public const string NodeObserverMemoryErrorLimitMb = "MemoryErrorLimitMb";
        public const string NodeObserverMemoryWarningLimitMb = "MemoryWarningLimitMb";
        public const string NodeObserverMemoryUsePercentError = "MemoryErrorLimitPercent";
        public const string NodeObserverMemoryUsePercentWarning = "MemoryWarningLimitPercent";
        public const string NodeObserverNetworkErrorActivePorts = "NetworkErrorActivePorts";
        public const string NodeObserverNetworkWarningActivePorts = "NetworkWarningActivePorts";
        public const string NodeObserverNetworkErrorEphemeralPorts = "NetworkErrorEphemeralPorts";
        public const string NodeObserverNetworkWarningEphemeralPorts = "NetworkWarningEphemeralPorts";
        public const string NodeObserverNetworkErrorEphemeralPortsPercentage = "NetworkErrorEphemeralPortsPercentage";
        public const string NodeObserverNetworkWarningEphemeralPortsPercentage = "NetworkWarningEphemeralPortsPercentage";
        public const string NodeObserverNetworkErrorFirewallRules = "NetworkErrorFirewallRules";
        public const string NodeObserverNetworkWarningFirewallRules = "NetworkWarningFirewallRules";

        // For use by Linux File Descriptors monitor.
        public const string NodeObserverLinuxFileHandlesErrorLimitPct = "LinuxFileHandlesErrorLimitPercent";
        public const string NodeObserverLinuxFileHandlesWarningLimitPct = "LinuxFileHandlesWarningLimitPercent";
        public const string NodeObserverLinuxFileHandlesErrorTotalAllocated = "LinuxFileHandlesErrorLimitTotal";
        public const string NodeObserverLinuxFileHandlesWarningTotalAllocated = "LinuxFileHandlesWarningLimitTotal";

        // OSObserver.
        public const string OSObserverName = "OSObserver";
        public const string EnableWindowsAutoUpdateCheck = "EnableWindowsAutoUpdateCheck";

        // SFConfigurationObserver.
        public const string SFConfigurationObserverName = "SFConfigurationObserver";
        public const string SFConfigurationObserverVersionName = "InfrastructureConfigurationVersion";
        public const string SFConfigurationObserverConfigurationSectionName = "SFConfigurationObserverConfiguration";
        public const string SFConfigurationObserverRunIntervalParameterName = "RunInterval";

        // Telemetry Settings Parameters.
        public const string AiKey = "AppInsightsInstrumentationKey";
        public const string AppInsightsConnectionString = "AppInsightsConnectionString";
        public const string TelemetryEnabled = "EnableTelemetryProvider";
        public const string TelemetryProviderType = "TelemetryProvider";
        public const string LogAnalyticsLogTypeParameter = "LogAnalyticsLogType";
        public const string LogAnalyticsSharedKeyParameter = "LogAnalyticsSharedKey";
        public const string LogAnalyticsWorkspaceIdParameter = "LogAnalyticsWorkspaceId";
        public const string InfrastructureServiceType = "InfrastructureServiceType";
        public const string ClusterTypeSfrp = "SFRP";
        public const string Undefined = "Undefined";
        public const string ClusterTypePaasV1 = "PaasV1";
        public const string ClusterTypeStandalone = "Standalone";

        // RG
        public const string PoliciesNodeName = "Policies";
        public const string RGMemoryInMB = "MemoryInMB";
        public const string RGMemoryInMBLimit = "MemoryInMBLimit";
        public const string RGPolicyNodeName = "ResourceGovernancePolicy";
        public const string CodePackageRef = "CodePackageRef";
        public const string ServiceManifestImport = "ServiceManifestImport";
        public const string ServiceManifestName = "ServiceManifestName";
        public const string ServiceManifestRef = "ServiceManifestRef";
        public const string DefaultValue = "DefaultValue";
        public const string Parameter = "Parameter";
        public const string Parameters = "Parameters";
    }
}<|MERGE_RESOLUTION|>--- conflicted
+++ resolved
@@ -57,15 +57,9 @@
         public const string EnableConcurrentMonitoringParameter = "EnableConcurrentMonitoring";
         public const string MaxConcurrentTasksParameter = "MaxConcurrentTasks";
         public const string EnableKvsLvidMonitoringParameter = "EnableKvsLvidMonitoring";
-<<<<<<< HEAD
-        public const string MonitorPrivateWorkingSet = "MonitorPrivateWorkingSet";
-        public const string ConfigurationFileName = "ConfigurationFileName";
-        public const string ProcessDumpFolderName = "MemoryDumps";
-=======
         public const string MonitorPrivateWorkingSetParameter = "MonitorPrivateWorkingSet";
         public const string ConfigurationFileNameParameter = "ConfigurationFileName";
         public const string ProcessDumpFolderNameParameter = "MemoryDumps";
->>>>>>> ac341cd2
 
         // AppObserver.
         public const string AppObserverName = "AppObserver";
