--- conflicted
+++ resolved
@@ -52,11 +52,8 @@
         } = new Logger("Utilities");
 
         public abstract float GetProcessWorkingSetMb(int processId, string procName, CancellationToken token, bool getPrivateWorkingSet = false);
-<<<<<<< HEAD
-=======
 
         public abstract float GetProcessPrivateBytesMb(int processId);
->>>>>>> ac341cd2
 
         public abstract List<(string ProcName, int Pid)> GetChildProcessInfo(int parentPid, NativeMethods.SafeObjectHandle handleToSnapshot = null);
 
