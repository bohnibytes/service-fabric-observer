--- conflicted
+++ resolved
@@ -243,11 +243,6 @@
 
             try
             {
-<<<<<<< HEAD
-                // Get list of Process objects.
-=======
-                // Get child Process objects.
->>>>>>> f8540392
                 var childProcs = NativeMethods.GetChildProcesses(processId);
 
                 for (int i = 0; i < childProcs.Count; ++i)
