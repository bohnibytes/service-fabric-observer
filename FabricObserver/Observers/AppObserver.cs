--- conflicted
+++ resolved
@@ -73,21 +73,12 @@
 
         private readonly Stopwatch stopwatch;
         private readonly object lockObj = new object();
-<<<<<<< HEAD
-        private FabricClientUtilities _client;
-        private ParallelOptions _parallelOptions;
-        private string _fileName;
-        private int _appCount;
-        private int _serviceCount;
-        private NativeMethods.SafeObjectHandle _handleToProcSnapshot = null;
-=======
         private FabricClientUtilities fabricClientUtilities;
         private ParallelOptions parallelOptions;
         private string fileName;
         private int appCount;
         private int serviceCount;
         private NativeMethods.SafeObjectHandle handleToProcSnapshot = null;
->>>>>>> ac341cd2
         
         private NativeMethods.SafeObjectHandle Win32HandleToProcessSnapshot
         {
@@ -105,18 +96,10 @@
                     {
                         if (handleToProcSnapshot == null)
                         {
-<<<<<<< HEAD
-                            _handleToProcSnapshot = 
-                                NativeMethods.CreateToolhelp32Snapshot(
-                                    (uint)NativeMethods.CreateToolhelp32SnapshotFlags.TH32CS_INHERIT | (uint)NativeMethods.CreateToolhelp32SnapshotFlags.TH32CS_SNAPPROCESS, 0);
-                            
-                            if (_handleToProcSnapshot.IsInvalid)
-=======
                             handleToProcSnapshot = 
                                 NativeMethods.CreateToolhelp32Snapshot((uint)NativeMethods.CreateToolhelp32SnapshotFlags.TH32CS_SNAPPROCESS, 0);
                             
                             if (handleToProcSnapshot.IsInvalid)
->>>>>>> ac341cd2
                             {
                                 string message = $"HandleToProcessSnapshot: Failed to get process snapshot with error code {Marshal.GetLastWin32Error()}";
                                 ObserverLogger.LogWarning(message);
@@ -126,11 +109,7 @@
                     }
                 }
 
-<<<<<<< HEAD
-                return _handleToProcSnapshot;
-=======
                 return handleToProcSnapshot;
->>>>>>> ac341cd2
             }
         }
 
@@ -178,14 +157,11 @@
             get; set;
         }
 
-<<<<<<< HEAD
-=======
         public bool MonitorResourceGovernanceLimits
         {
             get; set;
         }
 
->>>>>>> ac341cd2
         /// <summary>
         /// Creates a new instance of the type.
         /// </summary>
@@ -241,13 +217,8 @@
            
             if (EnableVerboseLogging)
             {
-<<<<<<< HEAD
-                ObserverLogger.LogInfo($"Run Duration {(_parallelOptions.MaxDegreeOfParallelism == 1 ? "without" : "with")} " +
-                                       $"Parallel (Processors: {Environment.ProcessorCount} MaxDegreeOfParallelism: {_parallelOptions.MaxDegreeOfParallelism}):{RunDuration}");
-=======
                 ObserverLogger.LogInfo($"Run Duration ({ReplicaOrInstanceList?.Count} service processes observed) {(parallelOptions.MaxDegreeOfParallelism == 1 ? "without" : "with")} " +
                                        $"Parallel Processing (Processors: {Environment.ProcessorCount} MaxDegreeOfParallelism: {parallelOptions.MaxDegreeOfParallelism}): {RunDuration}.");
->>>>>>> ac341cd2
             }
 
             CleanUp();
@@ -329,11 +300,7 @@
                     processId = (int)repOrInst.HostProcessId;
 
                     // Make sure the process id was monitored.
-<<<<<<< HEAD
-                    if (!_processInfoDictionary.ContainsKey(processId))
-=======
                     if (!processInfoDictionary.ContainsKey(processId))
->>>>>>> ac341cd2
                     {
                         return;
                     }
@@ -396,19 +363,6 @@
 
                     // Parent's and aggregated (summed) descendant process data (if any).
                     ProcessResourceDataReportHealth(
-<<<<<<< HEAD
-                            parentFrud,
-                            app.CpuErrorLimitPercent,
-                            app.CpuWarningLimitPercent,
-                            TTL,
-                            EntityType.Service,
-                            processName,
-                            repOrInst,
-                            app.DumpProcessOnError && EnableProcessDumps);
-                }
-
-                // Memory MB - Parent process
-=======
                         parentFrud,
                         app.CpuErrorLimitPercent,
                         app.CpuWarningLimitPercent,
@@ -422,7 +376,6 @@
                 }
 
                 // Working Set (MB)
->>>>>>> ac341cd2
                 if (AllAppMemDataMb.ContainsKey(id))
                 {
                     var parentFrud = AllAppMemDataMb[id];
@@ -433,19 +386,6 @@
                     }
 
                     ProcessResourceDataReportHealth(
-<<<<<<< HEAD
-                            parentFrud,
-                            app.MemoryErrorLimitMb,
-                            app.MemoryWarningLimitMb,
-                            TTL,
-                            EntityType.Service,
-                            processName,
-                            repOrInst,
-                            app.DumpProcessOnError && EnableProcessDumps);
-                }
-
-                // Memory Percent - Parent process
-=======
                         parentFrud,
                         app.MemoryErrorLimitMb,
                         app.MemoryWarningLimitMb,
@@ -459,7 +399,6 @@
                 }
 
                 // Working Set (Percent)
->>>>>>> ac341cd2
                 if (AllAppMemDataPercent.ContainsKey(id))
                 {
                     var parentFrud = AllAppMemDataPercent[id];
@@ -591,19 +530,6 @@
                     }
 
                     ProcessResourceDataReportHealth(
-<<<<<<< HEAD
-                            parentFrud,
-                            app.NetworkErrorEphemeralPorts,
-                            app.NetworkWarningEphemeralPorts,
-                            TTL,
-                            EntityType.Service,
-                            processName,
-                            repOrInst,
-                            app.DumpProcessOnError && EnableProcessDumps);
-                }
-
-                // TCP Ports Percentage - Ephemeral (port numbers fall in the dynamic range) - Parent process
-=======
                         parentFrud,
                         app.NetworkErrorEphemeralPorts,
                         app.NetworkWarningEphemeralPorts,
@@ -617,7 +543,6 @@
                 }
 
                 // TCP Ports Percentage - Ephemeral (port numbers fall in the dynamic range)
->>>>>>> ac341cd2
                 if (AllAppEphemeralPortsDataPercent.ContainsKey(id))
                 {
                     var parentFrud = AllAppEphemeralPortsDataPercent[id];
@@ -628,19 +553,6 @@
                     }
 
                     ProcessResourceDataReportHealth(
-<<<<<<< HEAD
-                            parentFrud,
-                            app.NetworkErrorEphemeralPortsPercent,
-                            app.NetworkWarningEphemeralPortsPercent,
-                            TTL,
-                            EntityType.Service,
-                            processName,
-                            repOrInst,
-                            app.DumpProcessOnError && EnableProcessDumps);
-                }
-
-                // Allocated (in use) Handles - Parent process
-=======
                         parentFrud,
                         app.NetworkErrorEphemeralPortsPercent,
                         app.NetworkWarningEphemeralPortsPercent,
@@ -654,7 +566,6 @@
                 }
 
                 // Allocated (in use) Handles
->>>>>>> ac341cd2
                 if (AllAppHandlesData.ContainsKey(id))
                 {
                     var parentFrud = AllAppHandlesData[id];
@@ -665,16 +576,6 @@
                     }
 
                     ProcessResourceDataReportHealth(
-<<<<<<< HEAD
-                            parentFrud,
-                            app.ErrorOpenFileHandles,
-                            app.WarningOpenFileHandles,
-                            TTL,
-                            EntityType.Service,
-                            processName,
-                            repOrInst,
-                            app.DumpProcessOnError && EnableProcessDumps);
-=======
                         parentFrud,
                         app.ErrorOpenFileHandles,
                         app.WarningOpenFileHandles,
@@ -685,7 +586,6 @@
                         app.DumpProcessOnError && EnableProcessDumps,
                         app.DumpProcessOnWarning && EnableProcessDumps,
                         processId);
->>>>>>> ac341cd2
                 }
 
                 // Threads
@@ -699,16 +599,6 @@
                     }
 
                     ProcessResourceDataReportHealth(
-<<<<<<< HEAD
-                            parentFrud,
-                            app.ErrorThreadCount,
-                            app.WarningThreadCount,
-                            TTL,
-                            EntityType.Service,
-                            processName,
-                            repOrInst,
-                            app.DumpProcessOnError && EnableProcessDumps);
-=======
                         parentFrud,
                         app.ErrorThreadCount,
                         app.WarningThreadCount,
@@ -719,7 +609,6 @@
                         app.DumpProcessOnError && EnableProcessDumps,
                         app.DumpProcessOnWarning && EnableProcessDumps,
                         processId);
->>>>>>> ac341cd2
                 }
 
                 // KVS LVIDs - Windows-only (EnableKvsLvidMonitoring will always be false otherwise)
@@ -734,16 +623,6 @@
 
                     // FO will warn if the stateful (Actor, for example) service process has used 75% or greater of available LVIDs. This is not configurable (and a temporary feature).
                     ProcessResourceDataReportHealth(
-<<<<<<< HEAD
-                            parentFrud,
-                            0,
-                            KvsLvidsWarningPercentage,
-                            TTL,
-                            EntityType.Service,
-                            processName,
-                            repOrInst,
-                            app.DumpProcessOnError && EnableProcessDumps);
-=======
                         parentFrud,
                         0,
                         KvsLvidsWarningPercentage,
@@ -754,7 +633,6 @@
                         app.DumpProcessOnError && EnableProcessDumps,
                         app.DumpProcessOnWarning && EnableProcessDumps,
                         processId);
->>>>>>> ac341cd2
                 }           
 
                 // Child proc info telemetry.
@@ -1415,11 +1293,7 @@
             if (bool.TryParse(
                 GetSettingParameterValue(ConfigurationSectionName, ObserverConstants.MonitorResourceGovernanceLimitsParameter), out bool monitorRG))
             {
-<<<<<<< HEAD
-                CheckPrivateWorkingSet = monitorWsPriv;
-=======
                 MonitorResourceGovernanceLimits = IsWindows && monitorRG;
->>>>>>> ac341cd2
             }
 
             ObserverLogger.LogInfo($"EnableChildProcessMonitoringParameter");
@@ -1612,12 +1486,8 @@
                 ServiceName = repOrInst.ServiceName.OriginalString,
                 NodeName = NodeName,
                 ProcessId = (int)repOrInst.HostProcessId,
-<<<<<<< HEAD
-                ProcessName = _isWindows ? NativeMethods.GetProcessNameFromId((int)repOrInst.HostProcessId) : Process.GetProcessById((int)repOrInst.HostProcessId)?.ProcessName,
-=======
                 ProcessName = IsWindows ? NativeMethods.GetProcessNameFromId((int)repOrInst.HostProcessId) : Process.GetProcessById((int)repOrInst.HostProcessId)?.ProcessName,
                 ProcessStartTime = procStartTime,
->>>>>>> ac341cd2
                 PartitionId = repOrInst.PartitionId.ToString(),
                 ReplicaId = repOrInst.ReplicaOrInstanceId,
                 ChildProcessCount = childProcs.Count,
@@ -1639,11 +1509,7 @@
                         continue;
                     }
 
-<<<<<<< HEAD
-                    if (_isWindows)
-=======
                     if (IsWindows)
->>>>>>> ac341cd2
                     {
                         startTime = NativeMethods.GetProcessStartTime(childPid).ToString("o");
                     }
@@ -1668,11 +1534,7 @@
 
                             if (IsEtwEnabled || IsTelemetryEnabled)
                             {
-<<<<<<< HEAD
-                                var childProcInfo = new ChildProcessInfo { ProcessName = childProcName, ProcessStartTime = startTime, Value = value };
-=======
                                 var childProcInfo = new ChildProcessInfo { ProcessId = childPid, ProcessName = childProcName, ProcessStartTime = startTime, Value = value };
->>>>>>> ac341cd2
                                 childProcessInfoData.ChildProcessInfo.Add(childProcInfo);
                             }
 
@@ -1790,11 +1652,7 @@
                 }
                 catch (Exception e) when (!(e is OperationCanceledException || e is TaskCanceledException))
                 {
-<<<<<<< HEAD
-                    ObserverLogger.LogWarning($"ProcessChildFrudsGetDataSum - Failure processing descendants:{Environment.NewLine}{e.Message}");
-=======
                     ObserverLogger.LogWarning($"Failure processing descendant information: {e.Message}");
->>>>>>> ac341cd2
                     continue;
                 }
             }
@@ -1803,37 +1661,21 @@
             {
                 // Order List<ChildProcessInfo> by Value descending.
                 childProcessInfoData.ChildProcessInfo = childProcessInfoData.ChildProcessInfo.OrderByDescending(v => v.Value).ToList();
-<<<<<<< HEAD
 
                 // Cap size of List<ChildProcessInfo> to MaxChildProcTelemetryDataCount.
                 if (childProcessInfoData.ChildProcessInfo.Count >= MaxChildProcTelemetryDataCount)
                 {
                     childProcessInfoData.ChildProcessInfo = childProcessInfoData.ChildProcessInfo.Take(MaxChildProcTelemetryDataCount).ToList();
                 }
-
-=======
-
-                // Cap size of List<ChildProcessInfo> to MaxChildProcTelemetryDataCount.
-                if (childProcessInfoData.ChildProcessInfo.Count >= MaxChildProcTelemetryDataCount)
-                {
-                    childProcessInfoData.ChildProcessInfo = childProcessInfoData.ChildProcessInfo.Take(MaxChildProcTelemetryDataCount).ToList();
-                }
                 ObserverLogger.LogInfo($"Successfully completed TupleProcessChildFruds...");
->>>>>>> ac341cd2
                 return (childProcessInfoData, sumValues);
             }
             catch (ArgumentException ae)
             {
-<<<<<<< HEAD
-                ObserverLogger.LogWarning($"ProcessChildFrudsGetDataSum - Failure processing descendants:{Environment.NewLine}{ae.Message}");
-            }
-
-=======
                 ObserverLogger.LogWarning($"TupleProcessChildFruds - Failure processing descendants:{Environment.NewLine}{ae.Message}");
             }
 
             ObserverLogger.LogInfo($"Completed TupleProcessChildFruds with Warning.");
->>>>>>> ac341cd2
             return (null, 0);
         }
 
@@ -1848,11 +1690,7 @@
         {
             try
             {
-<<<<<<< HEAD
-                DumpsPath = Path.Combine(ObserverLogger.LogFolderBasePath, ObserverName, ObserverConstants.ProcessDumpFolderName);
-=======
                 DumpsPath = Path.Combine(ObserverLogger.LogFolderBasePath, ObserverName, ObserverConstants.ProcessDumpFolderNameParameter);
->>>>>>> ac341cd2
                 Directory.CreateDirectory(DumpsPath);
             }
             catch (Exception e) when (e is ArgumentException || e is IOException || e is NotSupportedException || e is UnauthorizedAccessException)
@@ -2348,10 +2186,6 @@
                 // Threads
                 if (checkThreads)
                 {
-<<<<<<< HEAD
-                    int threads = ProcessInfoProvider.GetProcessThreadCount(procId);
-                    
-=======
                     int threads = 0;
 
                     if (!IsWindows)
@@ -2365,7 +2199,6 @@
                         threads = NativeMethods.GetProcessThreadCount(procId);
                     }
 
->>>>>>> ac341cd2
                     if (threads > 0)
                     {
                         // Parent process (the service process).
@@ -2521,11 +2354,7 @@
                 // RG Memory (Percent) Monitoring - Windows-only (MonitorResourceGovernanceLimits will always be false for Linux for the time being).
                 if (MonitorResourceGovernanceLimits && repOrInst.RGMemoryEnabled && rgMemoryPercentThreshold > 0)
                 {
-<<<<<<< HEAD
-                    float processMemMb = ProcessInfoProvider.Instance.GetProcessWorkingSetMb(procId, procName, Token, CheckPrivateWorkingSet);
-=======
                     float memPb = ProcessInfoProvider.Instance.GetProcessPrivateBytesMb(procId);
->>>>>>> ac341cd2
 
                     if (procId == parentPid)
                     {
@@ -2591,13 +2420,8 @@
                 // Working Set (Percent).
                 if (checkMemPct)
                 {
-<<<<<<< HEAD
-                    float processMemMb = ProcessInfoProvider.Instance.GetProcessWorkingSetMb(procId, procName, Token, CheckPrivateWorkingSet);
-                    var (TotalMemoryGb, _, _) = OSInfoProvider.Instance.TupleGetSystemMemoryInfo();
-=======
                     float processMemMb = ProcessInfoProvider.Instance.GetProcessWorkingSetMb(procId, procName, Token, usePerfCounter);
                     var (TotalMemoryGb, _, _) = OSInfoProvider.Instance.TupleGetSystemPhysicalMemoryInfo();
->>>>>>> ac341cd2
 
                     if (TotalMemoryGb > 0)
                     {
@@ -2709,11 +2533,7 @@
             });
         }
 
-<<<<<<< HEAD
-        private async Task SetDeployedApplicationReplicaOrInstanceListAsync(Uri applicationNameFilter = null, string applicationType = null)
-=======
         private async Task SetDeployedReplicaOrInstanceListAsync(Uri applicationNameFilter = null, string applicationType = null)
->>>>>>> ac341cd2
         {
             ObserverLogger.LogInfo("Starting SetDeployedReplicaOrInstanceListAsync.");
             List<DeployedApplication> depApps = null;
@@ -2929,10 +2749,7 @@
                             ReplicaRole = statefulReplica.ReplicaRole,
                             ServiceKind = statefulReplica.ServiceKind,
                             ServiceName = statefulReplica.ServiceName,
-<<<<<<< HEAD
-=======
                             ServiceManifestName = statefulReplica.ServiceManifestName,
->>>>>>> ac341cd2
                             ServiceTypeName = statefulReplica.ServiceTypeName,
                             ServicePackageActivationId = statefulReplica.ServicePackageActivationId,
                             ServicePackageActivationMode = string.IsNullOrWhiteSpace(statefulReplica.ServicePackageActivationId) ?
@@ -2949,11 +2766,7 @@
                             //var sw = Stopwatch.StartNew();
                             List<(string ProcName, int Pid)> childPids;
 
-<<<<<<< HEAD
-                            if (_isWindows)
-=======
                             if (IsWindows)
->>>>>>> ac341cd2
                             {
                                 childPids = ProcessInfoProvider.Instance.GetChildProcessInfo((int)statefulReplica.HostProcessId, Win32HandleToProcessSnapshot);
                             }
@@ -2996,10 +2809,7 @@
                             ReplicaRole = ReplicaRole.None,
                             ServiceKind = statelessInstance.ServiceKind,
                             ServiceName = statelessInstance.ServiceName,
-<<<<<<< HEAD
-=======
                             ServiceManifestName = statelessInstance.ServiceManifestName,
->>>>>>> ac341cd2
                             ServiceTypeName = statelessInstance.ServiceTypeName,
                             ServicePackageActivationId = statelessInstance.ServicePackageActivationId,
                             ServicePackageActivationMode = string.IsNullOrWhiteSpace(statelessInstance.ServicePackageActivationId) ?
@@ -3011,9 +2821,6 @@
                         {
                             // DEBUG - Perf
                             //var sw = Stopwatch.StartNew();
-<<<<<<< HEAD
-                            List<(string ProcName, int Pid)> childPids = ProcessInfoProvider.Instance.GetChildProcessInfo((int)statelessInstance.HostProcessId, Win32HandleToProcessSnapshot);
-=======
                             List<(string ProcName, int Pid)> childPids;
 
                             if (IsWindows)
@@ -3024,7 +2831,6 @@
                             {
                                 childPids = ProcessInfoProvider.Instance.GetChildProcessInfo((int)statelessInstance.HostProcessId);
                             }
->>>>>>> ac341cd2
 
                             if (childPids != null && childPids.Count > 0)
                             {
@@ -3548,12 +3354,7 @@
                 GC.KeepAlive(handleToProcSnapshot);
                 handleToProcSnapshot = null;
             }
-<<<<<<< HEAD
-
-            GC.Collect();
-=======
             ObserverLogger.LogInfo("Completed CleanUp...");
->>>>>>> ac341cd2
         }
     }
 }