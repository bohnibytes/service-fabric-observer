--- conflicted
+++ resolved
@@ -25,22 +25,6 @@
     // Health Report processor will also emit ETW telemetry if configured in Settings.xml.
     public class AppObserver : ObserverBase
     {
-<<<<<<< HEAD
-        private readonly string configPackagePath;
-        private List<ApplicationInfo> targetList = new List<ApplicationInfo>();
-
-        // Health Report data containers - For use in analysis to determine health state.
-        // These lists are cleared after each healthy iteration.
-        private List<FabricResourceUsageData<int>> allAppCpuData;
-        private List<FabricResourceUsageData<long>> allAppMemDataMB;
-        private List<FabricResourceUsageData<double>> allAppMemDataPercent;
-        private List<FabricResourceUsageData<int>> allAppTotalActivePortsData;
-        private List<FabricResourceUsageData<int>> allAppEphemeralPortsData;
-        private List<ReplicaOrInstanceMonitoringInfo> replicaOrInstanceList;
-        private WindowsPerfCounters perfCounters;
-        private DiskUsage diskUsage;
-        private bool disposed;
-=======
         // Health Report data containers - For use in analysis to determine health state.
         // These lists are cleared after each healthy iteration.
         private readonly List<FabricResourceUsageData<int>> allAppCpuData;
@@ -57,7 +41,6 @@
         public List<ReplicaOrInstanceMonitoringInfo> ReplicaOrInstanceList { get; set; }
 
         public string ConfigPackagePath { get; set; }
->>>>>>> db8b2c8c
 
         /// <summary>
         /// Initializes a new instance of the <see cref="AppObserver"/> class.
@@ -65,14 +48,6 @@
         public AppObserver()
             : base(ObserverConstants.AppObserverName)
         {
-<<<<<<< HEAD
-            configPackagePath = ConfigSettings.ConfigPackagePath;
-            allAppCpuData = new List<FabricResourceUsageData<int>>();
-            allAppMemDataMB = new List<FabricResourceUsageData<long>>();
-            allAppMemDataPercent = new List<FabricResourceUsageData<double>>();
-            allAppTotalActivePortsData = new List<FabricResourceUsageData<int>>();
-            allAppEphemeralPortsData = new List<FabricResourceUsageData<int>>();
-=======
             this.ConfigPackagePath = ConfigSettings.ConfigPackagePath;
             this.allAppCpuData = new List<FabricResourceUsageData<int>>();
             this.allAppMemDataMb = new List<FabricResourceUsageData<float>>();
@@ -81,7 +56,6 @@
             this.allAppEphemeralPortsData = new List<FabricResourceUsageData<int>>();
             this.targetList = new List<ApplicationInfo>();
             this.stopwatch = new Stopwatch();
->>>>>>> db8b2c8c
         }
 
         /// <inheritdoc/>
@@ -89,27 +63,12 @@
         {
             // If set, this observer will only run during the supplied interval.
             // See Settings.xml, CertificateObserverConfiguration section, RunInterval parameter for an example.
-<<<<<<< HEAD
-            if (RunInterval > TimeSpan.MinValue
-                && DateTime.Now.Subtract(LastRunDateTime) < RunInterval)
-=======
             if (this.RunInterval > TimeSpan.MinValue
                 && DateTime.Now.Subtract(this.LastRunDateTime) < this.RunInterval)
->>>>>>> db8b2c8c
             {
                 return;
             }
 
-<<<<<<< HEAD
-            bool initialized = Initialize();
-            Token = token;
-
-            if (!initialized)
-            {
-                HealthReporter.ReportFabricObserverServiceHealth(
-                    FabricServiceContext.ServiceName.OriginalString,
-                    ObserverName,
-=======
             this.stopwatch.Start();
             bool initialized = this.Initialize();
             this.Token = token;
@@ -119,7 +78,6 @@
                 this.HealthReporter.ReportFabricObserverServiceHealth(
                     this.FabricServiceContext.ServiceName.OriginalString,
                     this.ObserverName,
->>>>>>> db8b2c8c
                     HealthState.Warning,
                     "This observer was unable to initialize correctly due to missing configuration info.");
 
@@ -128,12 +86,12 @@
 
             try
             {
-                perfCounters = new WindowsPerfCounters();
-                diskUsage = new DiskUsage();
-
-                foreach (var app in targetList)
-                {
-                    Token.ThrowIfCancellationRequested();
+                this.perfCounters = new WindowsPerfCounters();
+                this.diskUsage = new DiskUsage();
+
+                foreach (var app in this.targetList)
+                {
+                    this.Token.ThrowIfCancellationRequested();
 
                     if (string.IsNullOrWhiteSpace(app.TargetApp)
                         && string.IsNullOrWhiteSpace(app.TargetAppType))
@@ -141,13 +99,9 @@
                         continue;
                     }
 
-                    await MonitorAppAsync(app).ConfigureAwait(true);
-                }
-
-<<<<<<< HEAD
-                await ReportAsync(token).ConfigureAwait(true);
-                LastRunDateTime = DateTime.Now;
-=======
+                    await this.MonitorAppAsync(app).ConfigureAwait(true);
+                }
+
                 // The time it took to get to ReportAsync.
                 // For use in computing actual HealthReport TTL.
                 this.stopwatch.Stop();
@@ -156,32 +110,20 @@
 
                 await this.ReportAsync(token).ConfigureAwait(true);
                 this.LastRunDateTime = DateTime.Now;
->>>>>>> db8b2c8c
             }
             finally
             {
                 // Clean up.
-<<<<<<< HEAD
-                diskUsage?.Dispose();
-                diskUsage = null;
-                perfCounters?.Dispose();
-                perfCounters = null;
-=======
                 this.diskUsage?.Dispose();
                 this.diskUsage = null;
                 this.perfCounters?.Dispose();
                 this.perfCounters = null;
->>>>>>> db8b2c8c
             }
         }
 
         private static string GetAppNameOrType(ReplicaOrInstanceMonitoringInfo repOrInst)
         {
-<<<<<<< HEAD
-            // targetType specified as AppTargetType name, which means monitor all apps of specified type.
-=======
             // targetType specified as TargetAppType name, which means monitor all apps of specified type.
->>>>>>> db8b2c8c
             var appNameOrType = !string.IsNullOrWhiteSpace(repOrInst.ApplicationTypeName) ? repOrInst.ApplicationTypeName : repOrInst.ApplicationName.OriginalString.Replace("fabric:/", string.Empty);
 
             return appNameOrType;
@@ -192,35 +134,6 @@
         // be up to date across observer loop iterations.
         private bool Initialize()
         {
-<<<<<<< HEAD
-            if (replicaOrInstanceList == null)
-            {
-                replicaOrInstanceList = new List<ReplicaOrInstanceMonitoringInfo>();
-            }
-
-            // Is this a unit test run?
-            if (IsTestRun)
-            {
-                replicaOrInstanceList.Add(new ReplicaOrInstanceMonitoringInfo
-                {
-                    ApplicationName = new Uri("fabric:/TestApp"),
-                    PartitionId = Guid.NewGuid(),
-                    HostProcessId = 0,
-                    ReplicaOrInstanceId = default(long),
-                });
-
-                return true;
-            }
-
-            ConfigSettings.Initialize(FabricServiceContext.CodePackageActivationContext.GetConfigurationPackageObject(ObserverConstants.ObserverConfigurationPackageName)?.Settings, ObserverConstants.AppObserverConfigurationSectionName, "AppObserverDataFileName");
-            var appObserverConfigFileName = Path.Combine(configPackagePath, ConfigSettings.AppObserverDataFileName);
-
-            if (!File.Exists(appObserverConfigFileName))
-            {
-                WriteToLogWithLevel(
-                    ObserverName,
-                    $"Will not observe resource consumption as no configuration parameters have been supplied. | {NodeName}",
-=======
             if (this.ReplicaOrInstanceList == null)
             {
                 this.ReplicaOrInstanceList = new List<ReplicaOrInstanceMonitoringInfo>();
@@ -244,7 +157,6 @@
                 this.WriteToLogWithLevel(
                     this.ObserverName,
                     $"Will not observe resource consumption as no configuration parameters have been supplied. | {this.NodeName}",
->>>>>>> db8b2c8c
                     LogLevel.Information);
 
                 return false;
@@ -252,17 +164,10 @@
 
             // this code runs each time ObserveAsync is called,
             // so clear app list and deployed replica/instance list in case a new app has been added to watch list.
-<<<<<<< HEAD
-            if (targetList.Count > 0)
-            {
-                targetList.Clear();
-                replicaOrInstanceList.Clear();
-=======
             if (this.targetList.Count > 0)
             {
                 this.targetList.Clear();
                 this.ReplicaOrInstanceList.Clear();
->>>>>>> db8b2c8c
             }
 
             using (Stream stream = new FileStream(
@@ -274,24 +179,16 @@
                 if (stream.Length > 0
                     && JsonHelper.IsJson<List<ApplicationInfo>>(File.ReadAllText(appObserverConfigFileName)))
                 {
-                    targetList.AddRange(JsonHelper.ReadFromJsonStream<ApplicationInfo[]>(stream));
+                    this.targetList.AddRange(JsonHelper.ReadFromJsonStream<ApplicationInfo[]>(stream));
                 }
             }
 
             // Are any of the config-supplied apps deployed?.
-<<<<<<< HEAD
-            if (targetList.Count == 0)
-            {
-                WriteToLogWithLevel(
-                    ObserverName,
-                    $"Will not observe resource consumption as no configuration parameters have been supplied. | {NodeName}",
-=======
             if (this.targetList.Count == 0)
             {
                 this.WriteToLogWithLevel(
                     this.ObserverName,
                     $"Will not observe resource consumption as no configuration parameters have been supplied. | {this.NodeName}",
->>>>>>> db8b2c8c
                     LogLevel.Information);
 
                 return false;
@@ -299,20 +196,16 @@
 
             int settingsFail = 0;
 
-            foreach (var application in targetList)
+            foreach (var application in this.targetList)
             {
                 if (string.IsNullOrWhiteSpace(application.TargetApp)
                     && string.IsNullOrWhiteSpace(application.TargetAppType))
                 {
-                    HealthReporter.ReportFabricObserverServiceHealth(
-                        FabricServiceContext.ServiceName.ToString(),
-                        ObserverName,
+                    this.HealthReporter.ReportFabricObserverServiceHealth(
+                        this.FabricServiceContext.ServiceName.ToString(),
+                        this.ObserverName,
                         HealthState.Warning,
-<<<<<<< HEAD
-                        $"Initialize() | {application.Target}: Required setting, target, is not set.");
-=======
                         $"Initialize() | {application.TargetApp}: Required setting, target, is not set.");
->>>>>>> db8b2c8c
 
                     settingsFail++;
 
@@ -320,24 +213,14 @@
                 }
 
                 // No required settings supplied for deployed application(s).
-<<<<<<< HEAD
-                if (settingsFail == targetList.Count)
-=======
                 if (settingsFail == this.targetList.Count)
->>>>>>> db8b2c8c
                 {
                     return false;
                 }
 
-<<<<<<< HEAD
-                ObserverLogger.LogInfo(
-                    $"Will observe resource consumption by {application.Target ?? application.TargetType} " +
-                    $"on Node {NodeName}.");
-=======
                 this.ObserverLogger.LogInfo(
                     $"Will observe resource consumption by {application.TargetApp ?? application.TargetAppType} " +
                     $"on Node {this.NodeName}.");
->>>>>>> db8b2c8c
             }
 
             return true;
@@ -349,19 +232,6 @@
 
             if (IsTestRun)
             {
-<<<<<<< HEAD
-                repOrInstList = await GetDeployedApplicationReplicaOrInstanceListAsync(null, application.TargetType).ConfigureAwait(true);
-            }
-            else
-            {
-                repOrInstList = await GetDeployedApplicationReplicaOrInstanceListAsync(new Uri(application.Target)).ConfigureAwait(true);
-            }
-
-            if (repOrInstList.Count == 0)
-            {
-                ObserverLogger.LogInfo("No target or targetType specified.");
-                return;
-=======
                 repOrInstList = ReplicaOrInstanceList;
             }
             else
@@ -384,33 +254,24 @@
                     this.ObserverLogger.LogInfo("No targetApp or targetAppType specified.");
                     return;
                 }
->>>>>>> db8b2c8c
             }
 
             Process currentProcess = null;
 
             foreach (var repOrInst in repOrInstList)
             {
-                Token.ThrowIfCancellationRequested();
-
-<<<<<<< HEAD
-                int processid = (int)repOrInst.HostProcessId;
-=======
+                this.Token.ThrowIfCancellationRequested();
+
                 var timer = new Stopwatch();
                 int processId = (int)repOrInst.HostProcessId;
->>>>>>> db8b2c8c
                 var cpuUsage = new CpuUsage();
 
                 try
                 {
                     // App level.
-<<<<<<< HEAD
-                    currentProcess = Process.GetProcessById(processid);
-=======
                     currentProcess = Process.GetProcessById(processId);
->>>>>>> db8b2c8c
-
-                    Token.ThrowIfCancellationRequested();
+
+                    this.Token.ThrowIfCancellationRequested();
 
                     var procName = currentProcess.ProcessName;
                     string appNameOrType = GetAppNameOrType(repOrInst);
@@ -418,19 +279,6 @@
                     var id = $"{appNameOrType}:{procName}";
 
                     // Add new resource data structures for each app service process.
-<<<<<<< HEAD
-                    if (!allAppCpuData.Any(list => list.Id == id))
-                    {
-                        allAppCpuData.Add(new FabricResourceUsageData<int>(ErrorWarningProperty.TotalCpuTime, id));
-                        allAppMemDataMB.Add(new FabricResourceUsageData<long>(ErrorWarningProperty.TotalMemoryConsumptionMb, id));
-                        allAppMemDataPercent.Add(new FabricResourceUsageData<double>(ErrorWarningProperty.TotalMemoryConsumptionPct, id));
-                        allAppTotalActivePortsData.Add(new FabricResourceUsageData<int>(ErrorWarningProperty.TotalActivePorts, id));
-                        allAppEphemeralPortsData.Add(new FabricResourceUsageData<int>(ErrorWarningProperty.TotalEphemeralPorts, id));
-                    }
-
-                    // CPU (all cores).
-                    int i = Environment.ProcessorCount + 10;
-=======
                     if (this.allAppCpuData.All(list => list.Id != id))
                     {
                         this.allAppCpuData.Add(new FabricResourceUsageData<int>(ErrorWarningProperty.TotalCpuTime, id, DataCapacity, UseCircularBuffer));
@@ -441,7 +289,6 @@
                     }
 
                     TimeSpan duration = TimeSpan.FromSeconds(15);
->>>>>>> db8b2c8c
 
                     if (this.MonitorDuration > TimeSpan.MinValue)
                     {
@@ -456,24 +303,19 @@
 
                     while (!currentProcess.HasExited && timer.Elapsed <= duration)
                     {
-                        Token.ThrowIfCancellationRequested();
+                        this.Token.ThrowIfCancellationRequested();
 
                         // CPU (all cores).
                         int cpu = cpuUsage.GetCpuUsageProcess(currentProcess);
 
                         if (cpu >= 0)
                         {
-                            allAppCpuData.FirstOrDefault(x => x.Id == id).Data.Add(cpu);
+                            this.allAppCpuData.FirstOrDefault(x => x.Id == id).Data.Add(cpu);
                         }
 
                         // Memory (private working set (process)).
-<<<<<<< HEAD
-                        var processMem = perfCounters.PerfCounterGetProcessPrivateWorkingSetMb(currentProcess.ProcessName);
-                        allAppMemDataMB.FirstOrDefault(x => x.Id == id).Data.Add((long)processMem);
-=======
                         var processMem = this.perfCounters.PerfCounterGetProcessPrivateWorkingSetMb(currentProcess.ProcessName);
                         this.allAppMemDataMb.FirstOrDefault(x => x.Id == id).Data.Add(processMem);
->>>>>>> db8b2c8c
 
                         // Memory (percent in use (total)).
                         var memInfo = ObserverManager.TupleGetTotalPhysicalMemorySizeAndPercentInUse();
@@ -482,57 +324,37 @@
                         if (totalMem > -1)
                         {
                             double usedPct = Math.Round(((double)(processMem * 100)) / (totalMem * 1024), 2);
-<<<<<<< HEAD
-                            allAppMemDataPercent.FirstOrDefault(x => x.Id == id).Data.Add(usedPct);
-=======
                             this.allAppMemDataPercent.FirstOrDefault(x => x.Id == id).Data.Add(Math.Round(usedPct, 1));
->>>>>>> db8b2c8c
                         }
 
                         Thread.Sleep(250);
                     }
 
-<<<<<<< HEAD
-                    // Total and Ephemeral ports..
-                    allAppTotalActivePortsData.FirstOrDefault(x => x.Id == id)
-=======
                     timer.Stop();
                     timer.Reset();
 
                     // Total and Ephemeral ports..
                     this.allAppTotalActivePortsData.FirstOrDefault(x => x.Id == id)
->>>>>>> db8b2c8c
                         .Data.Add(NetworkUsage.GetActivePortCount(currentProcess.Id));
 
-                    allAppEphemeralPortsData.FirstOrDefault(x => x.Id == id)
+                    this.allAppEphemeralPortsData.FirstOrDefault(x => x.Id == id)
                         .Data.Add(NetworkUsage.GetActiveEphemeralPortCount(currentProcess.Id));
                 }
                 catch (Exception e)
                 {
                     if (e is Win32Exception || e is ArgumentException || e is InvalidOperationException)
                     {
-<<<<<<< HEAD
-                        WriteToLogWithLevel(
-                            ObserverName,
-                            $"MonitorAsync failed to find current service process for {application.Target}/n{e}",
-=======
                         this.WriteToLogWithLevel(
                             this.ObserverName,
                             $"MonitorAsync failed to find current service process for {application.TargetApp}/n{e}",
->>>>>>> db8b2c8c
                             LogLevel.Information);
                     }
                     else
                     {
                         if (!(e is OperationCanceledException))
                         {
-<<<<<<< HEAD
-                            WriteToLogWithLevel(
-                                ObserverName,
-=======
                             this.WriteToLogWithLevel(
                                 this.ObserverName,
->>>>>>> db8b2c8c
                                 $"Unhandled exception in MonitorAsync: \n {e}",
                                 LogLevel.Warning);
                         }
@@ -556,11 +378,11 @@
 
             if (applicationNameFilter != null)
             {
-                deployedApps = await FabricClientInstance.QueryManager.GetDeployedApplicationListAsync(NodeName, applicationNameFilter).ConfigureAwait(true);
+                deployedApps = await this.FabricClientInstance.QueryManager.GetDeployedApplicationListAsync(this.NodeName, applicationNameFilter).ConfigureAwait(true);
             }
             else
             {
-                deployedApps = await FabricClientInstance.QueryManager.GetDeployedApplicationListAsync(NodeName).ConfigureAwait(true);
+                deployedApps = await this.FabricClientInstance.QueryManager.GetDeployedApplicationListAsync(this.NodeName).ConfigureAwait(true);
 
                 if (deployedApps.Count > 0 && !string.IsNullOrEmpty(applicationType))
                 {
@@ -582,19 +404,6 @@
             foreach (var deployedApp in deployedApps)
             {
                 List<string> filteredServiceList = null;
-<<<<<<< HEAD
-
-                var appFilter = targetList.Where(x => (x.Target != null || x.TargetType != null)
-                                                     && (x.Target?.ToLower() == deployedApp.ApplicationName?.OriginalString.ToLower()
-                                                         || x.TargetType?.ToLower() == deployedApp.ApplicationTypeName?.ToLower())
-                                                     && (!string.IsNullOrEmpty(x.ServiceExcludeList)
-                                                     || !string.IsNullOrEmpty(x.ServiceIncludeList)))
-                    .FirstOrDefault();
-
-                // Filter service list if include/exclude service(s) config setting is supplied.
-                var filterType = ServiceFilterType.None;
-
-=======
 
                 var appFilter = this.targetList.Where(x => (x.TargetApp != null || x.TargetAppType != null)
                                                            && (x.TargetApp?.ToLower() == deployedApp.ApplicationName?.OriginalString.ToLower()
@@ -605,7 +414,6 @@
                 // Filter service list if include/exclude service(s) config setting is supplied.
                 var filterType = ServiceFilterType.None;
 
->>>>>>> db8b2c8c
                 if (appFilter != null)
                 {
                     if (!string.IsNullOrEmpty(appFilter.ServiceExcludeList))
@@ -620,11 +428,7 @@
                     }
                 }
 
-<<<<<<< HEAD
-                var replicasOrInstances = await GetDeployedPrimaryReplicaAsync(
-=======
                 var replicasOrInstances = await this.GetDeployedPrimaryReplicaAsync(
->>>>>>> db8b2c8c
                     deployedApp.ApplicationName,
                     filteredServiceList,
                     filterType,
@@ -633,11 +437,7 @@
                 currentReplicaInfoList.AddRange(replicasOrInstances);
 
                 // This is for reporting.
-<<<<<<< HEAD
-                replicaOrInstanceList.AddRange(replicasOrInstances);
-=======
                 this.ReplicaOrInstanceList.AddRange(replicasOrInstances);
->>>>>>> db8b2c8c
             }
 
             return currentReplicaInfoList;
@@ -649,34 +449,20 @@
             ServiceFilterType filterType = ServiceFilterType.None,
             string appTypeName = null)
         {
-<<<<<<< HEAD
-            var deployedReplicaList = await FabricClientInstance.QueryManager.GetDeployedReplicaListAsync(NodeName, appName).ConfigureAwait(true);
-            var replicaMonitoringList = new List<ReplicaOrInstanceMonitoringInfo>();
-
-            SetInstanceOrReplicaMonitoringList(
-=======
             var deployedReplicaList = await this.FabricClientInstance.QueryManager.GetDeployedReplicaListAsync(this.NodeName, appName).ConfigureAwait(true);
             var replicaMonitoringList = new List<ReplicaOrInstanceMonitoringInfo>();
 
             this.SetInstanceOrReplicaMonitoringList(
->>>>>>> db8b2c8c
                 appName,
                 serviceFilterList,
                 filterType,
                 appTypeName,
                 deployedReplicaList,
                 ref replicaMonitoringList);
-<<<<<<< HEAD
 
             return replicaMonitoringList;
         }
 
-=======
-
-            return replicaMonitoringList;
-        }
-
->>>>>>> db8b2c8c
         private void SetInstanceOrReplicaMonitoringList(
             Uri appName,
             List<string> serviceFilterList,
@@ -706,26 +492,11 @@
                     {
                         bool isInFilterList = serviceFilterList.Any(s => statefulReplica.ServiceName.OriginalString.ToLower().Contains(s.ToLower()));
 
-<<<<<<< HEAD
-                        // Include
-                        if (filterType == ServiceFilterType.Include
-                            && !isInFilterList)
-                        {
-                            continue;
-                        }
-
-                        // Exclude
-                        else if (filterType == ServiceFilterType.Exclude
-                                 && isInFilterList)
-                        {
-                            continue;
-=======
                         switch (filterType)
                         {
                             case ServiceFilterType.Include when !isInFilterList:
                             case ServiceFilterType.Exclude when isInFilterList:
                                 continue;
->>>>>>> db8b2c8c
                         }
                     }
                 }
@@ -745,26 +516,11 @@
                     {
                         bool isInFilterList = serviceFilterList.Any(s => statelessInstance.ServiceName.OriginalString.ToLower().Contains(s.ToLower()));
 
-<<<<<<< HEAD
-                        // Include
-                        if (filterType == ServiceFilterType.Include
-                            && !isInFilterList)
-                        {
-                            continue;
-                        }
-
-                        // Exclude
-                        else if (filterType == ServiceFilterType.Exclude
-                                 && isInFilterList)
-                        {
-                            continue;
-=======
                         switch (filterType)
                         {
                             case ServiceFilterType.Include when !isInFilterList:
                             case ServiceFilterType.Exclude when isInFilterList:
                                 continue;
->>>>>>> db8b2c8c
                         }
                     }
                 }
@@ -781,35 +537,19 @@
         {
             try
             {
-<<<<<<< HEAD
-                Token.ThrowIfCancellationRequested();
-                var timeToLiveWarning = SetTimeToLiveWarning();
-
-                // App-specific reporting.
-                foreach (var app in targetList.Where(x => !string.IsNullOrWhiteSpace(x.Target)
-                                                               || !string.IsNullOrWhiteSpace(x.TargetType)))
-=======
                 this.Token.ThrowIfCancellationRequested();
                 var healthReportTimeToLive = this.SetHealthReportTimeToLive();
 
                 // App-specific reporting.
                 foreach (var app in this.targetList)
->>>>>>> db8b2c8c
-                {
-                    Token.ThrowIfCancellationRequested();
+                {
+                    this.Token.ThrowIfCancellationRequested();
 
                     // Process data for reporting.
-<<<<<<< HEAD
-                    foreach (var repOrInst in replicaOrInstanceList.Where(x => (!string.IsNullOrWhiteSpace(app.Target) && x.ApplicationName.OriginalString == app.Target)
-                                                                                    || (!string.IsNullOrWhiteSpace(app.TargetType) && x.ApplicationTypeName == app.TargetType)))
-=======
                     foreach (var repOrInst in this.ReplicaOrInstanceList)
->>>>>>> db8b2c8c
-                    {
-                        Token.ThrowIfCancellationRequested();
-
-<<<<<<< HEAD
-=======
+                    {
+                        this.Token.ThrowIfCancellationRequested();
+
                         if (!string.IsNullOrEmpty(app.TargetAppType)
                             && !string.Equals(
                                 repOrInst.ApplicationTypeName,
@@ -828,7 +568,6 @@
                             continue;
                         }
 
->>>>>>> db8b2c8c
                         Process p;
 
                         try
@@ -859,58 +598,33 @@
                         var id = $"{appNameOrType}:{p.ProcessName}";
 
                         // Log (csv) CPU/Mem/DiskIO per app.
-<<<<<<< HEAD
-                        if (CsvFileLogger.EnableCsvLogging || IsTelemetryEnabled)
-=======
                         if (this.CsvFileLogger.EnableCsvLogging)
->>>>>>> db8b2c8c
-                        {
-                            LogAllAppResourceDataToCsv(id);
+                        {
+                            this.LogAllAppResourceDataToCsv(id);
                         }
 
                         // CPU
-<<<<<<< HEAD
-                        ProcessResourceDataReportHealth(
-                            allAppCpuData.Where(x => x.Id == id).FirstOrDefault(),
-                            app.CpuErrorLimitPct,
-                            app.CpuWarningLimitPct,
-                            timeToLiveWarning,
-=======
                         this.ProcessResourceDataReportHealth(
                             this.allAppCpuData.FirstOrDefault(x => x.Id == id),
                             app.CpuErrorLimitPercent,
                             app.CpuWarningLimitPercent,
                             healthReportTimeToLive,
->>>>>>> db8b2c8c
                             HealthReportType.Application,
                             repOrInst,
                             app.DumpProcessOnError);
 
                         // Memory
-<<<<<<< HEAD
-                        ProcessResourceDataReportHealth(
-                            allAppMemDataMB.Where(x => x.Id == id).FirstOrDefault(),
-                            app.MemoryErrorLimitMb,
-                            app.MemoryWarningLimitMb,
-                            timeToLiveWarning,
-=======
                         this.ProcessResourceDataReportHealth(
                             this.allAppMemDataMb.FirstOrDefault(x => x.Id == id),
                             app.MemoryErrorLimitMb,
                             app.MemoryWarningLimitMb,
                             healthReportTimeToLive,
->>>>>>> db8b2c8c
                             HealthReportType.Application,
                             repOrInst,
                             app.DumpProcessOnError);
 
-<<<<<<< HEAD
-                        ProcessResourceDataReportHealth(
-                            allAppMemDataPercent.Where(x => x.Id == id).FirstOrDefault(),
-=======
                         this.ProcessResourceDataReportHealth(
                             this.allAppMemDataPercent.FirstOrDefault(x => x.Id == id),
->>>>>>> db8b2c8c
                             app.MemoryErrorLimitPercent,
                             app.MemoryWarningLimitPercent,
                             healthReportTimeToLive,
@@ -919,13 +633,8 @@
                             app.DumpProcessOnError);
 
                         // Ports
-<<<<<<< HEAD
-                        ProcessResourceDataReportHealth(
-                            allAppTotalActivePortsData.Where(x => x.Id == id).FirstOrDefault(),
-=======
                         this.ProcessResourceDataReportHealth(
                             this.allAppTotalActivePortsData.FirstOrDefault(x => x.Id == id),
->>>>>>> db8b2c8c
                             app.NetworkErrorActivePorts,
                             app.NetworkWarningActivePorts,
                             healthReportTimeToLive,
@@ -933,13 +642,8 @@
                             repOrInst);
 
                         // Ports
-<<<<<<< HEAD
-                        ProcessResourceDataReportHealth(
-                            allAppEphemeralPortsData.Where(x => x.Id == id).FirstOrDefault(),
-=======
                         this.ProcessResourceDataReportHealth(
                             this.allAppEphemeralPortsData.FirstOrDefault(x => x.Id == id),
->>>>>>> db8b2c8c
                             app.NetworkErrorEphemeralPorts,
                             app.NetworkWarningEphemeralPorts,
                             healthReportTimeToLive,
@@ -952,13 +656,8 @@
             }
             catch (Exception e)
             {
-<<<<<<< HEAD
-                WriteToLogWithLevel(
-                    ObserverName,
-=======
                 this.WriteToLogWithLevel(
                     this.ObserverName,
->>>>>>> db8b2c8c
                     $"Unhandled exception in ReportAsync: \n{e}",
                     LogLevel.Error);
 
@@ -968,32 +667,13 @@
 
         protected override void Dispose(bool disposing)
         {
-<<<<<<< HEAD
-            if (disposed)
-=======
             if (this.disposed || !disposing)
->>>>>>> db8b2c8c
             {
                 return;
             }
 
             if (this.perfCounters != null)
             {
-<<<<<<< HEAD
-                if (perfCounters != null)
-                {
-                    perfCounters.Dispose();
-                    perfCounters = null;
-                }
-
-                if (diskUsage != null)
-                {
-                    diskUsage.Dispose();
-                    diskUsage = null;
-                }
-
-                disposed = true;
-=======
                 this.perfCounters.Dispose();
                 this.perfCounters = null;
             }
@@ -1002,7 +682,6 @@
             {
                 this.diskUsage.Dispose();
                 this.diskUsage = null;
->>>>>>> db8b2c8c
             }
 
             this.disposed = true;
@@ -1010,96 +689,52 @@
 
         private void LogAllAppResourceDataToCsv(string appName)
         {
-<<<<<<< HEAD
-            if (!CsvFileLogger.EnableCsvLogging && !IsTelemetryEnabled)
-=======
             if (!this.CsvFileLogger.EnableCsvLogging && !this.IsTelemetryProviderEnabled)
->>>>>>> db8b2c8c
             {
                 return;
             }
 
-<<<<<<< HEAD
-            var fileName = $"{appName.Replace(":", string.Empty)}{NodeName}";
-=======
             var fileName = $"{appName.Replace(":", string.Empty)}{this.NodeName}";
->>>>>>> db8b2c8c
 
             // CPU Time
-            CsvFileLogger.LogData(
+            this.CsvFileLogger.LogData(
                 fileName,
                 appName,
                 ErrorWarningProperty.TotalCpuTime,
                 "Average",
-<<<<<<< HEAD
-                Math.Round(allAppCpuData
-                    .FirstOrDefault(x => x.Id == appName).AverageDataValue));
-
-            CsvFileLogger.LogData(
-=======
                 Math.Round((double)this.allAppCpuData
                     .FirstOrDefault(x => x.Id == appName).AverageDataValue));
 
             this.CsvFileLogger.LogData(
->>>>>>> db8b2c8c
                 fileName,
                 appName,
                 ErrorWarningProperty.TotalCpuTime,
                 "Peak",
-<<<<<<< HEAD
-                Math.Round(Convert.ToDouble(allAppCpuData
-=======
                 Math.Round(Convert.ToDouble(this.allAppCpuData
->>>>>>> db8b2c8c
                     .FirstOrDefault(x => x.Id == appName).MaxDataValue)));
 
             // Memory
-            CsvFileLogger.LogData(
+            this.CsvFileLogger.LogData(
                 fileName,
                 appName,
                 ErrorWarningProperty.TotalMemoryConsumptionMb,
                 "Average",
-<<<<<<< HEAD
-                Math.Round(allAppMemDataMB
-                    .FirstOrDefault(x => x.Id == appName).AverageDataValue));
-
-            CsvFileLogger.LogData(
-=======
                 Math.Round((double)this.allAppMemDataMb
                     .FirstOrDefault(x => x.Id == appName).AverageDataValue));
 
             this.CsvFileLogger.LogData(
->>>>>>> db8b2c8c
                 fileName,
                 appName,
                 ErrorWarningProperty.TotalMemoryConsumptionMb,
                 "Peak",
-<<<<<<< HEAD
-                Math.Round(Convert.ToDouble(allAppMemDataMB
-                    .FirstOrDefault(x => x.Id == appName).MaxDataValue)));
-
-            CsvFileLogger.LogData(
-=======
                 Math.Round(Convert.ToDouble(this.allAppMemDataMb
                     .FirstOrDefault(x => x.Id == appName).MaxDataValue)));
 
             this.CsvFileLogger.LogData(
->>>>>>> db8b2c8c
                fileName,
                appName,
                ErrorWarningProperty.TotalMemoryConsumptionPct,
                "Average",
-<<<<<<< HEAD
-               Math.Round(allAppMemDataPercent
-                   .FirstOrDefault(x => x.Id == appName).AverageDataValue));
-
-            CsvFileLogger.LogData(
-                fileName,
-                appName,
-                "Memory (Percent in use)",
-                "Peak",
-                Math.Round(Convert.ToDouble(allAppMemDataPercent
-=======
                Math.Round(this.allAppMemDataPercent
                    .FirstOrDefault(x => x.Id == appName).AverageDataValue));
 
@@ -1109,20 +744,15 @@
                 ErrorWarningProperty.TotalMemoryConsumptionPct,
                 "Peak",
                 Math.Round(Convert.ToDouble(this.allAppMemDataPercent
->>>>>>> db8b2c8c
                     .FirstOrDefault(x => x.Id == appName).MaxDataValue)));
 
             // Network
-            CsvFileLogger.LogData(
+            this.CsvFileLogger.LogData(
                 fileName,
                 appName,
                 ErrorWarningProperty.TotalActivePorts,
                 "Total",
-<<<<<<< HEAD
-                Math.Round(Convert.ToDouble(allAppTotalActivePortsData
-=======
                 Math.Round(Convert.ToDouble(this.allAppTotalActivePortsData
->>>>>>> db8b2c8c
                     .FirstOrDefault(x => x.Id == appName).MaxDataValue)));
 
             DataTableFileLogger.Flush();
