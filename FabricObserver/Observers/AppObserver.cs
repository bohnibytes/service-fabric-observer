﻿// ------------------------------------------------------------
// Copyright (c) Microsoft Corporation. All rights reserved.
// Licensed under the MIT License (MIT). See License.txt in the repo root for license information.
// ------------------------------------------------------------

using System;
using System.Collections.Concurrent;
using System.Collections.Generic;
using System.ComponentModel;
using System.Diagnostics;
using System.Fabric;
using System.Fabric.Description;
using System.Fabric.Health;
using System.Fabric.Query;
using System.IO;
using System.Linq;
using System.Runtime.InteropServices;
using System.Threading;
using System.Threading.Tasks;
using System.Xml;
using FabricObserver.Interfaces;
using FabricObserver.Observers.MachineInfoModel;
using FabricObserver.Observers.Utilities;
using FabricObserver.Observers.Utilities.Telemetry;
using FabricObserver.Utilities.ServiceFabric;

namespace FabricObserver.Observers
{
    // This observer monitors the behavior of user SF service processes (and their children) and signals Warning and Error based on user-supplied resource thresholds
    // in AppObserver.config.json. This observer will also emit telemetry (ETW, LogAnalytics/AppInsights) if enabled in Settings.xml (ObserverManagerConfiguration) and ApplicationManifest.xml (AppObserverEnableEtw).
    public sealed class AppObserver : ObserverBase
    {
        private const double KvsLvidsWarningPercentage = 75.0;
        private const double MaxRGMemoryInUsePercent = 90.0;
        private const double MaxRGCpuInUsePercent = 90.0;
        private const int MaxSameNamedProcesses = 50;

        // These are the concurrent data structures that hold all monitoring data for all application service targets for specific metrics.
        // In the case where machine has capable CPU configuration and AppObserverEnableConcurrentMonitoring is enabled, these ConcurrentDictionaries
        // will be read from and written to by multiple threads. In the case where concurrency is not possible (or not enabled), they will sort of act as "normal"
        // Dictionaries (not precisely) since the monitoring loop will always be sequential (exactly one thread, so no internal locking) and there will not be *any* concurrent reads/writes.
        // The modest cost in memory allocation in the sequential processing case is not an issue here.
        private ConcurrentDictionary<string, FabricResourceUsageData<double>> AllAppCpuData;
        private ConcurrentDictionary<string, FabricResourceUsageData<float>> AllAppMemDataMb;
        private ConcurrentDictionary<string, FabricResourceUsageData<double>> AllAppMemDataPercent;
        private ConcurrentDictionary<string, FabricResourceUsageData<int>> AllAppTotalActivePortsData;
        private ConcurrentDictionary<string, FabricResourceUsageData<int>> AllAppEphemeralPortsData;
        private ConcurrentDictionary<string, FabricResourceUsageData<double>> AllAppEphemeralPortsDataPercent;
        private ConcurrentDictionary<string, FabricResourceUsageData<float>> AllAppHandlesData;
        private ConcurrentDictionary<string, FabricResourceUsageData<int>> AllAppThreadsData;
        private ConcurrentDictionary<string, FabricResourceUsageData<double>> AllAppKvsLvidsData;

        // Windows-only
        private ConcurrentDictionary<string, FabricResourceUsageData<float>> AllAppPrivateBytesDataMb;
        private ConcurrentDictionary<string, FabricResourceUsageData<double>> AllAppPrivateBytesDataPercent;

        // Windows-only for now.
        private ConcurrentDictionary<string, FabricResourceUsageData<double>> AllAppRGMemoryUsagePercent;
        private ConcurrentDictionary<string, FabricResourceUsageData<double>> AllAppRGCpuUsagePercent;

        // Stores process id (key) / process name pairs for all monitored service processes.
        public ConcurrentDictionary<int, (string ProcName, DateTime ProcessStartTime)> processInfoDictionary;

        // _userTargetList is the list of ApplicationInfo objects representing app/app types supplied in user configuration (AppObserver.config.json).
        // List<T> is thread-safe for concurrent reads. There are no concurrent writes to this List.
        private List<ApplicationInfo> userTargetList;

        // _deployedTargetList is the list of ApplicationInfo objects representing currently deployed applications in the user-supplied target list.
        // List<T> is thread-safe for concurrent reads. There are no concurrent writes to this List.
        private List<ApplicationInfo> deployedTargetList;

        // _deployedApps is the List of all apps currently deployed on the local Fabric node.
        // List<T> is thread-safe for concurrent reads. There are no concurrent writes to this List.
        private List<DeployedApplication> deployedApps;

        private readonly Stopwatch stopwatch;
        private readonly object lockObj = new();
        private FabricClientUtilities fabricClientUtilities;
        private ParallelOptions parallelOptions;
        private string fileName;
        private int appCount;
        private int serviceCount;
        private bool descendantDictionaryNotEmpty;

        // ReplicaOrInstanceList is the List of all replicas or instances that will be monitored during the current run.
        // List<T> is thread-safe for concurrent reads. There are no concurrent writes to this List.
        public List<ReplicaOrInstanceMonitoringInfo> ReplicaOrInstanceList;

        public int MaxChildProcTelemetryDataCount
        {
            get; set;
        }

        public bool EnableChildProcessMonitoring
        {
            get; set;
        }

        public string JsonConfigPath
        {
            get; set;
        }

        public bool EnableConcurrentMonitoring
        {
            get; set;
        }

        public bool EnableProcessDumps
        {
            get; set;
        }

        public bool EnableKvsLvidMonitoring
        {
            get; set;
        }

        public int OperationalHealthEvents
        {
            get; set;
        }

        public bool CheckPrivateWorkingSet
        {
            get; set;
        }

        public bool MonitorResourceGovernanceLimits
        {
            get; set;
        }

        private NativeMethods.SafeObjectHandle handleToProcSnapshot = null;
        
        public NativeMethods.SafeObjectHandle Win32HandleToProcessSnapshot
        {
            get
            {
                // This is only useful for Windows.
                if (!IsWindows)
                {
                    return null;
                }

                // If the more performant approach (see NativeMethods.cs) for getting child processes worked, then don't proceed.
                if (descendantDictionaryNotEmpty)
                {
                    return null;
                }

                if (handleToProcSnapshot == null)
                {
                    lock (lockObj)
                    {
                        if (handleToProcSnapshot == null)
                        {
                            handleToProcSnapshot = NativeMethods.CreateProcessSnapshot();

                            if (handleToProcSnapshot.IsInvalid)
                            {
                                string message = $"HandleToProcessSnapshot: Failed to get process snapshot with error code {Marshal.GetLastWin32Error()}";
                                ObserverLogger.LogWarning(message);
                                throw new Win32Exception(message);
                            }
                        }
                    }
                }

                return handleToProcSnapshot;
            }
        }

        /// <summary>
        /// Creates a new instance of the type.
        /// </summary>
        /// <param name="context">The StatelessServiceContext instance.</param>
        public AppObserver(StatelessServiceContext context) : base(null, context)
        {
            stopwatch = new Stopwatch();
        }

        public override async Task ObserveAsync(CancellationToken token)
        {
            ObserverLogger.LogInfo($"Started ObserveAsync.");

            if (RunInterval > TimeSpan.MinValue && DateTime.Now.Subtract(LastRunDateTime) < RunInterval)
            {
                ObserverLogger.LogInfo($"RunInterval ({RunInterval}) has not elapsed. Exiting.");
                return;
            }

            Token = token;
            stopwatch.Start();

            try
            {
                bool initialized = await InitializeAsync();

                if (!initialized)
                {
                    ObserverLogger.LogWarning("AppObserver was unable to initialize correctly due to misconfiguration. " +
                                              "Please check your AppObserver configuration settings.");
                    stopwatch.Stop();
                    stopwatch.Reset();
                    CleanUp();
                    LastRunDateTime = DateTime.Now;
                    return;
                }
            }
            catch (FabricException fe)
            { 
                if (fe.ErrorCode == FabricErrorCode.ApplicationNotFound || fe.ErrorCode == FabricErrorCode.ApplicationTypeNotFound)
                {
                    // Ignore these. These can happen when some target service was deleted while FO was gathering related data for entity, for example.
                }
                throw;
            }
            catch (Exception e)
            {
                if (e is OutOfMemoryException)
                {
                    Environment.FailFast($"FO hit an OOM:{Environment.NewLine}{Environment.StackTrace}");
                }

                ObserverLogger.LogError( $"InitializeAsync failure: {e.Message}. Exiting AppObsever.");
                throw;
            }

            ParallelLoopResult result = await MonitorDeployedAppsAsync(token);

            if (result.IsCompleted)
            {
                await ReportAsync(token);
            }

            stopwatch.Stop();
            RunDuration = stopwatch.Elapsed;

            if (EnableVerboseLogging)
            {
                ObserverLogger.LogInfo($"Run Duration ({ReplicaOrInstanceList?.Count} service processes observed) {(parallelOptions.MaxDegreeOfParallelism == 1 ? "without" : "with")} " +
                                       $"Parallel Processing (Processors: {Environment.ProcessorCount} MaxDegreeOfParallelism: {parallelOptions.MaxDegreeOfParallelism}): {RunDuration}.");
            }

            CleanUp();
            stopwatch.Reset();
            ObserverLogger.LogInfo($"Completed ObserveAsync.");
            LastRunDateTime = DateTime.Now;
        }

        public override Task ReportAsync(CancellationToken token)
        {
            if (deployedTargetList.Count == 0)
            {
                return Task.CompletedTask;
            }

            ObserverLogger.LogInfo($"Started ReportAsync.");

            //DEBUG
            //var stopwatch = Stopwatch.StartNew();
            TimeSpan healthReportTtl = GetHealthReportTTL();

            // This will run sequentially (with 1 thread) if the underlying CPU config does not meet the requirements for concurrency (e.g., if logical procs < 4).
            _ = Parallel.For(0, ReplicaOrInstanceList.Count, parallelOptions, (i, state) =>
            {
                if (token.IsCancellationRequested)
                {
                    state.Stop();
                }

                var repOrInst = ReplicaOrInstanceList[i];

                if (repOrInst.HostProcessId < 1)
                {
                    return;
                }

                // For use in process family tree monitoring.
                ConcurrentQueue<ChildProcessTelemetryData> childProcessTelemetryDataList = null;

                string processName = null;
                int processId = 0;
                ApplicationInfo app = null;
                bool hasChildProcs = EnableChildProcessMonitoring && repOrInst.ChildProcesses != null;

                if (hasChildProcs)
                {
                    childProcessTelemetryDataList = new ConcurrentQueue<ChildProcessTelemetryData>();
                }

                if (!deployedTargetList.Any(
                         a => (a.TargetApp != null && a.TargetApp == repOrInst.ApplicationName.OriginalString) ||
                              (a.TargetAppType != null && a.TargetAppType == repOrInst.ApplicationTypeName)))
                {
                    return;
                }

                app = deployedTargetList.First(
                        a => (a.TargetApp != null && a.TargetApp == repOrInst.ApplicationName.OriginalString) ||
                                (a.TargetAppType != null && a.TargetAppType == repOrInst.ApplicationTypeName));


                // process serviceIncludeList config items for a single app.
                if (app?.ServiceIncludeList != null)
                {
                    // Ensure the service is the one we are looking for.
                    if (deployedTargetList.Any(
                            a => a.ServiceIncludeList != null &&
                                    a.ServiceIncludeList.Contains(
                                        repOrInst.ServiceName.OriginalString.Remove(0, repOrInst.ApplicationName.OriginalString.Length + 1))))
                    {
                        // It could be the case that user config specifies multiple inclusion lists for a single app/type in user configuration. We want the correct service here.
                        app = deployedTargetList.First(
                                a => a.ServiceIncludeList != null &&
                                a.ServiceIncludeList.Contains(
                                    repOrInst.ServiceName.OriginalString.Remove(0, repOrInst.ApplicationName.OriginalString.Length + 1)));
                    }
                }

                try
                {
                    processId = (int)repOrInst.HostProcessId;

                    // Make sure the process was monitored - it could have been removed during monitoring if some measurement code detected it was
                    // no longer running at the time.
                    if (!processInfoDictionary.ContainsKey(processId))
                    {
                        return;
                    }

                    processName = processInfoDictionary[processId].ProcName;

                    // Make sure the target process currently exists, otherwise why report on it (it was ephemeral as far as this run of AO is concerned).
                    if (!EnsureProcess(processName, processId, processInfoDictionary[processId].ProcessStartTime))
                    {
                        return;
                    }
                }
                catch (ArgumentException)
                {
                    return;
                }

                string appNameOrType = GetAppNameOrType(repOrInst);
                var id = $"{appNameOrType}:{processName}{processId}";

                // Locally Log (csv) CPU/Mem/FileHandles/Ports per app service process.
                if (EnableCsvLogging)
                {
                    // For hosted container apps, the host service is Fabric. AppObserver can't monitor these types of services.
                    // Please use ContainerObserver for SF container app service monitoring.
                    if (processName == "Fabric")
                    {
                        return;
                    }

                    // This lock is required.
                    lock (lockObj)
                    {
                        fileName = $"{processName}{(CsvWriteFormat == CsvFileWriteFormat.MultipleFilesNoArchives ? "_" + DateTime.UtcNow.ToString("o") : string.Empty)}";

                        // BaseLogDataLogFolderPath is set in ObserverBase or a default one is created by CsvFileLogger.
                        // This means a new folder will be added to the base path.
                        if (CsvWriteFormat == CsvFileWriteFormat.MultipleFilesNoArchives)
                        {
                            CsvFileLogger.DataLogFolder = processName;
                        }

                        // Log pid..
                        CsvFileLogger.LogData(fileName, id, "ProcessId", "", processId);

                        // Log resource usage data to CSV files.
                        LogAllAppResourceDataToCsv(id);
                    }
                }

                try
                {
                    // CPU Time (Percent)
                    if (AllAppCpuData.ContainsKey(id))
                    {
                        var parentFrud = AllAppCpuData[id];

                        if (hasChildProcs)
                        {
                            var targetFruds = AllAppCpuData.Where(f => f.Key.StartsWith(id));
                            ConcurrentDictionary<string, FabricResourceUsageData<double>> childProcDictionary = new();

                            foreach (var frud in targetFruds)
                            {
                                // Parent.
                                if (frud.Key == id)
                                {
                                    continue;
                                }

                                _ = childProcDictionary.TryAdd(frud.Key, frud.Value);
                            }

                            ProcessChildProcs(ref childProcDictionary, ref childProcessTelemetryDataList, repOrInst, app, ref parentFrud, token);

                            // Remove children from resource metric dictionary (we don't want to report on the child procs individually).
                            foreach (var item in childProcDictionary)
                            {
                                _ = AllAppCpuData.TryRemove(item);
                            }
                        }

                        // Parent's and aggregated (summed) descendant process data (if any).
                        ProcessResourceDataReportHealth(
                            parentFrud,
                            app.CpuErrorLimitPercent,
                            app.CpuWarningLimitPercent,
                            healthReportTtl,
                            EntityType.Service,
                            processName,
                            repOrInst,
                            app.DumpProcessOnError && EnableProcessDumps,
                            app.DumpProcessOnWarning && EnableProcessDumps,
                            processId);
                    }

                    // Working Set (MB)
                    if (AllAppMemDataMb.ContainsKey(id))
                    {
                        var parentFrud = AllAppMemDataMb[id];

                        if (hasChildProcs)
                        {
                            var targetFruds = AllAppMemDataMb.Where(f => f.Key.StartsWith(id));
                            ConcurrentDictionary<string, FabricResourceUsageData<float>> childProcDictionary = new();

                            foreach (var frud in targetFruds)
                            {
                                // Parent.
                                if (frud.Key == id)
                                {
                                    continue;
                                }

                                _ = childProcDictionary.TryAdd(frud.Key, frud.Value);
                            }

                            ProcessChildProcs(ref childProcDictionary, ref childProcessTelemetryDataList, repOrInst, app, ref parentFrud, token);

                            // Remove children from resource metric dictionary (we don't want to report on the child procs individually).
                            foreach (var item in childProcDictionary)
                            {
                                _ = AllAppMemDataMb.TryRemove(item);
                            }
                        }

                        ProcessResourceDataReportHealth(
                            parentFrud,
                            app.MemoryErrorLimitMb,
                            app.MemoryWarningLimitMb,
                            healthReportTtl,
                            EntityType.Service,
                            processName,
                            repOrInst,
                            app.DumpProcessOnError && EnableProcessDumps,
                            app.DumpProcessOnWarning && EnableProcessDumps,
                            processId);
                    }

                    // Working Set (Percent)
                    if (AllAppMemDataPercent.ContainsKey(id))
                    {
                        var parentFrud = AllAppMemDataPercent[id];

                        if (hasChildProcs)
                        {
                            var targetFruds = AllAppMemDataPercent.Where(f => f.Key.StartsWith(id));
                            ConcurrentDictionary<string, FabricResourceUsageData<double>> childProcDictionary = new();

                            foreach (var frud in targetFruds)
                            {
                                // Parent.
                                if (frud.Key == id)
                                {
                                    continue;
                                }

                                _ = childProcDictionary.TryAdd(frud.Key, frud.Value);
                            }

                            ProcessChildProcs(ref childProcDictionary, ref childProcessTelemetryDataList, repOrInst, app, ref parentFrud, token);

                            // Remove children from resource metric dictionary (we don't want to report on the child procs individually).
                            foreach (var item in childProcDictionary)
                            {
                                _ = AllAppMemDataPercent.TryRemove(item);
                            }
                        }

                        ProcessResourceDataReportHealth(
                            parentFrud,
                            app.MemoryErrorLimitPercent,
                            app.MemoryWarningLimitPercent,
                            healthReportTtl,
                            EntityType.Service,
                            processName,
                            repOrInst,
                            app.DumpProcessOnError && EnableProcessDumps,
                            app.DumpProcessOnWarning && EnableProcessDumps,
                            processId);
                    }

                    // Private Bytes (MB)
                    if (AllAppPrivateBytesDataMb.ContainsKey(id))
                    {
                        if (app.WarningPrivateBytesMb > 0 || app.ErrorPrivateBytesMb > 0)
                        {
                            var parentFrud = AllAppPrivateBytesDataMb[id];

                            if (hasChildProcs)
                            {
                                var targetFruds = AllAppPrivateBytesDataMb.Where(f => f.Key.StartsWith(id));
                                ConcurrentDictionary<string, FabricResourceUsageData<float>> childProcDictionary = new();

                                foreach (var frud in targetFruds)
                                {
                                    // Parent.
                                    if (frud.Key == id)
                                    {
                                        continue;
                                    }

                                    _ = childProcDictionary.TryAdd(frud.Key, frud.Value);
                                }

                                ProcessChildProcs(ref childProcDictionary, ref childProcessTelemetryDataList, repOrInst, app, ref parentFrud, token);

                                // Remove children from resource metric dictionary (we don't want to report on the child procs individually).
                                foreach (var item in childProcDictionary)
                                {
                                    _ = AllAppPrivateBytesDataMb.TryRemove(item);
                                }
                            }

                            ProcessResourceDataReportHealth(
                                parentFrud,
                                app.ErrorPrivateBytesMb,
                                app.WarningPrivateBytesMb,
                                healthReportTtl,
                                EntityType.Service,
                                processName,
                                repOrInst,
                                app.DumpProcessOnError && EnableProcessDumps,
                                app.DumpProcessOnWarning && EnableProcessDumps,
                                processId);
                        }
                    }

                    // Private Bytes (Percent)
                    if (AllAppPrivateBytesDataPercent.ContainsKey(id))
                    {
                        if (app.WarningPrivateBytesPercent > 0 || app.ErrorPrivateBytesPercent > 0)
                        {
                            var parentFrud = AllAppPrivateBytesDataPercent[id];

                            if (hasChildProcs)
                            {
                                var targetFruds = AllAppPrivateBytesDataPercent.Where(f => f.Key.StartsWith(id));
                                ConcurrentDictionary<string, FabricResourceUsageData<double>> childProcDictionary = new();

                                foreach (var frud in targetFruds)
                                {
                                    // Parent.
                                    if (frud.Key == id)
                                    {
                                        continue;
                                    }

                                    _ = childProcDictionary.TryAdd(frud.Key, frud.Value);
                                }

                                ProcessChildProcs(ref childProcDictionary, ref childProcessTelemetryDataList, repOrInst, app, ref parentFrud, token);

                                // Remove children from resource metric dictionary (we don't want to report on the child procs individually).
                                foreach (var item in childProcDictionary)
                                {
                                    _ = AllAppPrivateBytesDataPercent.TryRemove(item);
                                }
                            }

                            ProcessResourceDataReportHealth(
                                parentFrud,
                                app.ErrorPrivateBytesPercent,
                                app.WarningPrivateBytesPercent,
                                healthReportTtl,
                                EntityType.Service,
                                processName,
                                repOrInst,
                                app.DumpProcessOnError && EnableProcessDumps,
                                app.DumpProcessOnWarning && EnableProcessDumps,
                                processId);
                        }
                    }

                    // RG Memory Monitoring (Private Bytes Percent)
                    if (AllAppRGMemoryUsagePercent.ContainsKey(id))
                    {
                        var parentFrud = AllAppRGMemoryUsagePercent[id];

                        if (hasChildProcs)
                        {
                            var targetFruds = AllAppRGMemoryUsagePercent.Where(f => f.Key.StartsWith(id));
                            ConcurrentDictionary<string, FabricResourceUsageData<double>> childProcDictionary = new();

                            foreach (var frud in targetFruds)
                            {
                                // Parent.
                                if (frud.Key == id)
                                {
                                    continue;
                                }

                                _ = childProcDictionary.TryAdd(frud.Key, frud.Value);
                            }

                            ProcessChildProcs(ref childProcDictionary, ref childProcessTelemetryDataList, repOrInst, app, ref parentFrud, token);

                            // Remove children from resource metric dictionary (we don't want to report on the child procs individually).
                            foreach (var item in childProcDictionary)
                            {
                                _ = AllAppRGMemoryUsagePercent.TryRemove(item);
                            }
                        }

                        ProcessResourceDataReportHealth(
                            parentFrud,
                            thresholdError: 0, // Only Warning Threshold is supported for RG reporting.
                            thresholdWarning: app.WarningRGMemoryLimitPercent > 0 ? app.WarningRGMemoryLimitPercent : MaxRGMemoryInUsePercent, // Default: 90%
                            healthReportTtl,
                            EntityType.Service,
                            processName,
                            repOrInst,
                            dumpOnError: false, // Not supported
                            dumpOnWarning: false, // Not supported
                            processId);
                    }

                    // RG CPU Monitoring (CPU Time Percent)
                    if (AllAppRGCpuUsagePercent.ContainsKey(id))
                    {
                        var parentFrud = AllAppRGCpuUsagePercent[id];

                        if (hasChildProcs)
                        {
                            var targetFruds = AllAppRGCpuUsagePercent.Where(f => f.Key.StartsWith(id));
                            ConcurrentDictionary<string, FabricResourceUsageData<double>> childProcDictionary = new();

                            foreach (var frud in targetFruds)
                            {
                                // Parent.
                                if (frud.Key == id)
                                {
                                    continue;
                                }

                                _ = childProcDictionary.TryAdd(frud.Key, frud.Value);
                            }

                            ProcessChildProcs(ref childProcDictionary, ref childProcessTelemetryDataList, repOrInst, app, ref parentFrud, token);

                            // Remove children from resource metric dictionary (we don't want to report on the child procs individually).
                            foreach (var item in childProcDictionary)
                            {
                                _ = AllAppRGMemoryUsagePercent.TryRemove(item);
                            }
                        }

                        ProcessResourceDataReportHealth(
                            parentFrud,
                            thresholdError: 0, // Only Warning Threshold is supported for RG reporting.
                            thresholdWarning: app.WarningRGCpuLimitPercent > 0 ? app.WarningRGCpuLimitPercent : MaxRGCpuInUsePercent, // Default: 90%
                            healthReportTtl,
                            EntityType.Service,
                            processName,
                            repOrInst,
                            dumpOnError: false, // Not supported
                            dumpOnWarning: false, // Not supported
                            processId);
                    }

                    // TCP Ports - Active
                    if (AllAppTotalActivePortsData.ContainsKey(id))
                    {
                        var parentFrud = AllAppTotalActivePortsData[id];

                        if (hasChildProcs)
                        {
                            var targetFruds = AllAppTotalActivePortsData.Where(f => f.Key.StartsWith(id));
                            ConcurrentDictionary<string, FabricResourceUsageData<int>> childProcDictionary = new();

                            foreach (var frud in targetFruds)
                            {
                                // Parent.
                                if (frud.Key == id)
                                {
                                    continue;
                                }

                                _ = childProcDictionary.TryAdd(frud.Key, frud.Value);
                            }

                            ProcessChildProcs(ref childProcDictionary, ref childProcessTelemetryDataList, repOrInst, app, ref parentFrud, token);

                            // Remove children from resource metric dictionary (we don't want to report on the child procs individually).
                            foreach (var item in childProcDictionary)
                            {
                                _ = AllAppTotalActivePortsData.TryRemove(item);
                            }
                        }

                        ProcessResourceDataReportHealth(
                            parentFrud,
                            app.NetworkErrorActivePorts,
                            app.NetworkWarningActivePorts,
                            healthReportTtl,
                            EntityType.Service,
                            processName,
                            repOrInst,
                            app.DumpProcessOnError && EnableProcessDumps,
                            app.DumpProcessOnWarning && EnableProcessDumps,
                            processId);
                    }

                    // TCP Ports Total - Ephemeral (port numbers fall in the dynamic range)
                    if (AllAppEphemeralPortsData.ContainsKey(id))
                    {
                        var parentFrud = AllAppEphemeralPortsData[id];

                        if (hasChildProcs)
                        {
                            var targetFruds = AllAppEphemeralPortsData.Where(f => f.Key.StartsWith(id));
                            ConcurrentDictionary<string, FabricResourceUsageData<int>> childProcDictionary = new();

                            foreach (var frud in targetFruds)
                            {
                                // Parent.
                                if (frud.Key == id)
                                {
                                    continue;
                                }

                                _ = childProcDictionary.TryAdd(frud.Key, frud.Value);
                            }

                            ProcessChildProcs(ref childProcDictionary, ref childProcessTelemetryDataList, repOrInst, app, ref parentFrud, token);

                            // Remove children from resource metric dictionary (we don't want to report on the child procs individually).
                            foreach (var item in childProcDictionary)
                            {
                                _ = AllAppEphemeralPortsData.TryRemove(item);
                            }
                        }
                    
                        ProcessResourceDataReportHealth(
                            parentFrud,
                            app.NetworkErrorEphemeralPorts,
                            app.NetworkWarningEphemeralPorts,
                            healthReportTtl,
                            EntityType.Service,
                            processName,
                            repOrInst,
                            app.DumpProcessOnError && EnableProcessDumps,
                            app.DumpProcessOnWarning && EnableProcessDumps,
                            processId);
                    }

                    // TCP Ports Percentage - Ephemeral (port numbers fall in the dynamic range)
                    if (AllAppEphemeralPortsDataPercent.ContainsKey(id))
                    {
                        var parentFrud = AllAppEphemeralPortsDataPercent[id];

                        if (hasChildProcs)
                        {
                            var targetFruds = AllAppEphemeralPortsDataPercent.Where(f => f.Key.StartsWith(id));
                            ConcurrentDictionary<string, FabricResourceUsageData<double>> childProcDictionary = new();

                            foreach (var frud in targetFruds)
                            {
                                // Parent.
                                if (frud.Key == id)
                                {
                                    continue;
                                }

                                _ = childProcDictionary.TryAdd(frud.Key, frud.Value);
                            }

                            ProcessChildProcs(ref childProcDictionary, ref childProcessTelemetryDataList, repOrInst, app, ref parentFrud, token);

                            // Remove children from resource metric dictionary (we don't want to report on the child procs individually).
                            foreach (var item in childProcDictionary)
                            {
                                _ = AllAppEphemeralPortsDataPercent.TryRemove(item);
                            }
                        }

                        ProcessResourceDataReportHealth(
                            parentFrud,
                            app.NetworkErrorEphemeralPortsPercent,
                            app.NetworkWarningEphemeralPortsPercent,
                            healthReportTtl,
                            EntityType.Service,
                            processName,
                            repOrInst,
                            app.DumpProcessOnError && EnableProcessDumps,
                            app.DumpProcessOnWarning && EnableProcessDumps,
                            processId);
                    }

                    // Handles
                    if (AllAppHandlesData.ContainsKey(id))
                    {
                        var parentFrud = AllAppHandlesData[id];

                        if (hasChildProcs)
                        {
                            var targetFruds = AllAppHandlesData.Where(f => f.Key.StartsWith(id));
                            ConcurrentDictionary<string, FabricResourceUsageData<float>> childProcDictionary = new();

                            foreach (var frud in targetFruds)
                            {
                                // Parent.
                                if (frud.Key == id)
                                {
                                    continue;
                                }

                                _ = childProcDictionary.TryAdd(frud.Key, frud.Value);
                            }

                            ProcessChildProcs(ref childProcDictionary, ref childProcessTelemetryDataList, repOrInst, app, ref parentFrud, token);

                            // Remove children from resource metric dictionary (we don't want to report on the child procs individually).
                            foreach (var item in childProcDictionary)
                            {
                                _ = AllAppHandlesData.TryRemove(item);
                            }
                        }

                        ProcessResourceDataReportHealth(
                            parentFrud,
                            app.ErrorOpenFileHandles > 0 ? app.ErrorOpenFileHandles : app.ErrorHandleCount,
                            app.WarningOpenFileHandles > 0 ? app.WarningOpenFileHandles : app.WarningHandleCount,
                            healthReportTtl,
                            EntityType.Service,
                            processName,
                            repOrInst,
                            app.DumpProcessOnError && EnableProcessDumps,
                            app.DumpProcessOnWarning && EnableProcessDumps,
                            processId);
                    }

                    // Threads
                    if (AllAppThreadsData.ContainsKey(id))
                    {
                        var parentFrud = AllAppThreadsData[id];

                        if (hasChildProcs)
                        {
                            var targetFruds = AllAppThreadsData.Where(f => f.Key.StartsWith(id));
                            ConcurrentDictionary<string, FabricResourceUsageData<int>> childProcDictionary = new();

                            foreach (var frud in targetFruds)
                            {
                                // Parent.
                                if (frud.Key == id)
                                {
                                    continue;
                                }

                                _ = childProcDictionary.TryAdd(frud.Key, frud.Value);
                            }

                            ProcessChildProcs(ref childProcDictionary, ref childProcessTelemetryDataList, repOrInst, app, ref parentFrud, token);

                            // Remove children from resource metric dictionary (we don't want to report on the child procs individually).
                            foreach (var item in childProcDictionary)
                            {
                                _ = AllAppThreadsData.TryRemove(item);
                            }
                        }

                        ProcessResourceDataReportHealth(
                            parentFrud,
                            app.ErrorThreadCount,
                            app.WarningThreadCount,
                            healthReportTtl,
                            EntityType.Service,
                            processName,
                            repOrInst,
                            app.DumpProcessOnError && EnableProcessDumps,
                            app.DumpProcessOnWarning && EnableProcessDumps,
                            processId);
                    }

                    // KVS LVIDs - Windows-only (EnableKvsLvidMonitoring will always be false otherwise)
                    if (EnableKvsLvidMonitoring && AllAppKvsLvidsData != null && AllAppKvsLvidsData.ContainsKey(id))
                    {
                        var parentFrud = AllAppKvsLvidsData[id];

                        if (hasChildProcs)
                        {
                            var targetFruds = AllAppKvsLvidsData.Where(f => f.Key.StartsWith(id));
                            ConcurrentDictionary<string, FabricResourceUsageData<double>> childProcDictionary = new();

                            foreach (var frud in targetFruds)
                            {
                                // Parent.
                                if (frud.Key == id)
                                {
                                    continue;
                                }

                                _ = childProcDictionary.TryAdd(frud.Key, frud.Value);
                            }

                            ProcessChildProcs(ref childProcDictionary, ref childProcessTelemetryDataList, repOrInst, app, ref parentFrud, token);

                            // Remove children from resource metric dictionary (we don't want to report on the child procs individually).
                            foreach (var item in childProcDictionary)
                            {
                                _ = AllAppKvsLvidsData.TryRemove(item);
                            }
                        }

                        // FO will warn if the stateful (Actor, for example) service process has used 75% or greater of available LVIDs. This is not configurable (and a temporary feature).
                        ProcessResourceDataReportHealth(
                            parentFrud,
                            0,
                            KvsLvidsWarningPercentage,
                            healthReportTtl,
                            EntityType.Service,
                            processName,
                            repOrInst,
                            app.DumpProcessOnError && EnableProcessDumps,
                            app.DumpProcessOnWarning && EnableProcessDumps,
                            processId);
                    }

                    // Child proc info telemetry.
                    if (hasChildProcs && MaxChildProcTelemetryDataCount > 0 && !childProcessTelemetryDataList.IsEmpty)
                    {
                        if (IsEtwEnabled)
                        {
                            ObserverLogger.LogEtw(ObserverConstants.FabricObserverETWEventName, childProcessTelemetryDataList.ToList());
                        }

                        if (IsTelemetryEnabled)
                        {
                            _ = TelemetryClient?.ReportMetricAsync(childProcessTelemetryDataList.ToList(), token);
                        }
                    }
                }
                catch (OperationCanceledException)
                {
                    state.Stop();
                }
            });

            //stopwatch.Stop();
            //ObserverLogger.LogInfo($"ReportAsync run duration with parallel: {stopwatch.Elapsed}");
            ObserverLogger.LogInfo($"Completed ReportAsync.");
            return Task.CompletedTask;
        }

        // This runs each time ObserveAsync is run to ensure that any new app targets and config changes will
        // be up to date.
        public async Task<bool> InitializeAsync()
        {
            ObserverLogger.LogInfo($"Initializing AppObserver.");
            ReplicaOrInstanceList = new List<ReplicaOrInstanceMonitoringInfo>();
            userTargetList = new List<ApplicationInfo>();
            deployedTargetList = new List<ApplicationInfo>();

            // NodeName is passed here to not break unit tests, which include a mock service fabric context.
            fabricClientUtilities = new FabricClientUtilities(NodeName);
            deployedApps = await fabricClientUtilities.GetAllDeployedAppsAsync(Token, NodeName);

            // DEBUG - Perf
            //var stopwatch = Stopwatch.StartNew();

            // Set properties with Application Parameter settings (housed in ApplicationManifest.xml) for this run.
            SetPropertiesFromApplicationSettings();

            if (IsWindows && EnableChildProcessMonitoring)
            {
                descendantDictionaryNotEmpty = NativeMethods.RefreshSFUserChildProcessDataCache();
            }

            // Process JSON object configuration settings (housed in [AppObserver.config].json) for this run.
            if (!await ProcessJSONConfigAsync())
            {
                return false;
            }

            // Filter JSON targetApp setting format; try and fix malformed values, if possible.
            FilterTargetAppFormat();

            // Support for specifying single configuration JSON object for all applications.
            await ProcessGlobalThresholdSettingsAsync();
            int settingsFail = 0;

            for (int i = 0; i < userTargetList.Count; i++)
            {
                if (Token.IsCancellationRequested)
                {
                    return false;
                }

                ApplicationInfo application = userTargetList[i];
                Uri appUri = null;

                try
                {
                    if (application.TargetApp != null)
                    {
                        appUri = new Uri(application.TargetApp);
                    }
                }
                catch (UriFormatException)
                {
                    continue;
                }

                if (string.IsNullOrWhiteSpace(application.TargetApp) && string.IsNullOrWhiteSpace(application.TargetAppType))
                {
                    settingsFail++;

                    // No required settings supplied for deployed application(s).
                    if (settingsFail == userTargetList.Count)
                    {
                        string message = "No required settings supplied for deployed applications in AppObserver.config.json. " +
                                         "You must supply either a targetApp or targetAppType setting.";

                        var healthReport = new Utilities.HealthReport
                        {
                            AppName = new Uri($"fabric:/{ObserverConstants.FabricObserverName}"),
                            EmitLogEvent = true,
                            HealthMessage = message,
                            HealthReportTimeToLive = GetHealthReportTTL(),
                            Property = "AppMisconfiguration",
                            EntityType = EntityType.Application,
                            State = HealthState.Warning,
                            NodeName = NodeName,
                            Observer = ObserverConstants.AppObserverName,
                        };

                        // Generate a Service Fabric Health Report.
                        HealthReporter.ReportHealthToServiceFabric(healthReport);

                        // Send Health Report as Telemetry event (perhaps it signals an Alert from App Insights, for example.).
                        if (IsTelemetryEnabled)
                        {
                            _ = TelemetryClient?.ReportHealthAsync(
                                    "AppMisconfiguration",
                                    HealthState.Warning,
                                    message,
                                    ObserverName,
                                    Token);
                        }

                        // ETW.
                        if (IsEtwEnabled)
                        {
                            ObserverLogger.LogEtw(
                                ObserverConstants.FabricObserverETWEventName,
                                new
                                {
                                    Property = "AppMisconfiguration",
                                    Level = "Warning",
                                    Message = message,
                                    ObserverName
                                });
                        }

                        OperationalHealthEvents++;
                        return false;
                    }

                    continue;
                }

                if (!string.IsNullOrWhiteSpace(application.TargetAppType))
                {
                    await SetDeployedReplicaOrInstanceListAsync(null, application.TargetAppType);
                }
                else
                {
                    await SetDeployedReplicaOrInstanceListAsync(appUri);
                }
            }

            int repCount = ReplicaOrInstanceList.Count;

            // internal diagnostic telemetry \\

            // Do not emit the same service count data over and over again.
            if (repCount != serviceCount)
            {
                MonitoredServiceProcessCount = repCount;
                serviceCount = repCount;
            }
            else
            {
                MonitoredServiceProcessCount = 0;
            }

            // Do not emit the same app count data over and over again.
            if (deployedTargetList.Count != appCount)
            {
                MonitoredAppCount = deployedTargetList.Count;
                appCount = deployedTargetList.Count;
            }
            else
            {
                MonitoredAppCount = 0;
            }

            if (!EnableVerboseLogging)
            {
                return true;
            }
#if DEBUG
            for (int i = 0; i < deployedTargetList.Count; i++)
            {
                if (Token.IsCancellationRequested)
                {
                    return false;
                }

                ObserverLogger.LogInfo($"AppObserver settings applied to {deployedTargetList[i].TargetApp}:{Environment.NewLine}{deployedTargetList[i]}");
            }
#endif
            for (int i = 0; i < repCount; ++i)
            {
                if (Token.IsCancellationRequested)
                {
                    return false;
                }

                var rep = ReplicaOrInstanceList[i];
                ObserverLogger.LogInfo($"Will observe resource consumption by {rep.ServiceName?.OriginalString}({rep.HostProcessId}) on Node {NodeName}.");
            }

            //stopwatch.Stop();
            //ObserverLogger.LogInfo($"InitializeAsync run duration: {stopwatch.Elapsed}");

            return true;
        }

        private async Task ProcessGlobalThresholdSettingsAsync()
        {
            if (userTargetList == null || userTargetList.Count == 0)
            {
                return;
            }

            if (!userTargetList.Any(app => app.TargetApp?.ToLower() == "all" || app.TargetApp == "*"))
            {
                return;
            }

            ObserverLogger.LogInfo($"Started processing of global (*/all) settings from appObserver.config.json.");

            ApplicationInfo application = userTargetList.First(app => app.TargetApp?.ToLower() == "all" || app.TargetApp == "*");

            for (int i = 0; i < deployedApps.Count; i++)
            {
                Token.ThrowIfCancellationRequested();

                var app = deployedApps[i];

                try
                {
                    // Make sure deployed app is not a containerized app.
                    var codepackages = await FabricClientInstance.QueryManager.GetDeployedCodePackageListAsync(NodeName, app.ApplicationName, null, null, ConfigurationSettings.AsyncTimeout, Token);

                    if (codepackages.Count == 0)
                    {
                        continue;
                    }

                    int containerHostCount = codepackages.Count(c => c.HostType == HostType.ContainerHost);

                    // Ignore containerized apps. ContainerObserver is designed for those types of services.
                    if (containerHostCount > 0)
                    {
                        continue;
                    }

                    // AppObserver does not monitor SF system services.
                    if (app.ApplicationName.OriginalString == "fabric:/System")
                    {
                        continue;
                    }
                }
                catch (FabricException fe)
                {
                    ObserverLogger.LogWarning($"Handled FabricException from GetDeployedCodePackageListAsync call for app {app.ApplicationName.OriginalString}: {fe.Message}.");
                    continue;
                }

                // App filtering: AppExcludeList, AppIncludeList. This is only useful when you are observing All/* applications for a range of thresholds.
                if (!string.IsNullOrWhiteSpace(application.AppExcludeList) && application.AppExcludeList.Contains(app.ApplicationName.OriginalString.Replace("fabric:/", string.Empty)))
                {
                    continue;
                }

                if (!string.IsNullOrWhiteSpace(application.AppIncludeList) && !application.AppIncludeList.Contains(app.ApplicationName.OriginalString.Replace("fabric:/", string.Empty)))
                {
                    continue;
                }

                // Don't create a brand new entry for an existing (specified in configuration) app target/type. Just update the appConfig instance with data supplied in the All/* apps config entry.
                // Note that if you supply a conflicting setting (where you specify a threshold for a specific app target config item and also in a global config item), then the target-specific setting will be used.
                // E.g., if you supply a memoryWarningLimitMb threshold for an app named fabric:/MyApp and also supply a memoryWarningLimitMb threshold for all apps ("targetApp" : "All"),
                // then the threshold specified for fabric:/MyApp will remain in place for that app target. So, target specificity overrides any global setting.
                if (userTargetList.Any(a => a.TargetApp == app.ApplicationName.OriginalString || a.TargetAppType == app.ApplicationTypeName))
                {
                    var existingAppConfig = userTargetList.FindAll(a => a.TargetApp == app.ApplicationName.OriginalString || a.TargetAppType == app.ApplicationTypeName);

                    if (existingAppConfig == null || existingAppConfig.Count == 0)
                    {
                        continue;
                    }

                    for (int j = 0; j < existingAppConfig.Count; j++)
                    {
                        // Service include/exclude lists
                        existingAppConfig[j].ServiceExcludeList = string.IsNullOrWhiteSpace(existingAppConfig[j].ServiceExcludeList) && !string.IsNullOrWhiteSpace(application.ServiceExcludeList) ? application.ServiceExcludeList : existingAppConfig[j].ServiceExcludeList;
                        existingAppConfig[j].ServiceIncludeList = string.IsNullOrWhiteSpace(existingAppConfig[j].ServiceIncludeList) && !string.IsNullOrWhiteSpace(application.ServiceIncludeList) ? application.ServiceIncludeList : existingAppConfig[j].ServiceIncludeList;

                        // Memory - Working Set (MB)
                        existingAppConfig[j].MemoryErrorLimitMb = existingAppConfig[j].MemoryErrorLimitMb == 0 && application.MemoryErrorLimitMb > 0 ? application.MemoryErrorLimitMb : existingAppConfig[j].MemoryErrorLimitMb;
                        existingAppConfig[j].MemoryWarningLimitMb = existingAppConfig[j].MemoryWarningLimitMb == 0 && application.MemoryWarningLimitMb > 0 ? application.MemoryWarningLimitMb : existingAppConfig[j].MemoryWarningLimitMb;

                        // Memory - Working Set (Percent)
                        existingAppConfig[j].MemoryErrorLimitPercent = existingAppConfig[j].MemoryErrorLimitPercent == 0 && application.MemoryErrorLimitPercent > 0 ? application.MemoryErrorLimitPercent : existingAppConfig[j].MemoryErrorLimitPercent;
                        existingAppConfig[j].MemoryWarningLimitPercent = existingAppConfig[j].MemoryWarningLimitPercent == 0 && application.MemoryWarningLimitPercent > 0 ? application.MemoryWarningLimitPercent : existingAppConfig[j].MemoryWarningLimitPercent;

                        // Memory - Private Bytes (MB)
                        existingAppConfig[j].ErrorPrivateBytesMb = existingAppConfig[j].ErrorPrivateBytesMb == 0 && application.ErrorPrivateBytesMb > 0 ? application.ErrorPrivateBytesMb : existingAppConfig[j].ErrorPrivateBytesMb;
                        existingAppConfig[j].WarningPrivateBytesMb = existingAppConfig[j].WarningPrivateBytesMb == 0 && application.WarningPrivateBytesMb > 0 ? application.WarningPrivateBytesMb : existingAppConfig[j].WarningPrivateBytesMb;

                        // Memory - Private Bytes (Percent)
                        existingAppConfig[j].ErrorPrivateBytesPercent = existingAppConfig[j].ErrorPrivateBytesPercent == 0 && application.ErrorPrivateBytesPercent > 0 ? application.ErrorPrivateBytesPercent : existingAppConfig[j].ErrorPrivateBytesPercent;
                        existingAppConfig[j].WarningPrivateBytesPercent = existingAppConfig[j].WarningPrivateBytesPercent == 0 && application.WarningPrivateBytesPercent > 0 ? application.WarningPrivateBytesPercent : existingAppConfig[j].WarningPrivateBytesPercent;

                        // CPU
                        existingAppConfig[j].CpuErrorLimitPercent = existingAppConfig[j].CpuErrorLimitPercent == 0 && application.CpuErrorLimitPercent > 0 ? application.CpuErrorLimitPercent : existingAppConfig[j].CpuErrorLimitPercent;
                        existingAppConfig[j].CpuWarningLimitPercent = existingAppConfig[j].CpuWarningLimitPercent == 0 && application.CpuWarningLimitPercent > 0 ? application.CpuWarningLimitPercent : existingAppConfig[j].CpuWarningLimitPercent;

                        // Active TCP Ports
                        existingAppConfig[j].NetworkErrorActivePorts = existingAppConfig[j].NetworkErrorActivePorts == 0 && application.NetworkErrorActivePorts > 0 ? application.NetworkErrorActivePorts : existingAppConfig[j].NetworkErrorActivePorts;
                        existingAppConfig[j].NetworkWarningActivePorts = existingAppConfig[j].NetworkWarningActivePorts == 0 && application.NetworkWarningActivePorts > 0 ? application.NetworkWarningActivePorts : existingAppConfig[j].NetworkWarningActivePorts;

                        // Active Ephemeral Ports
                        existingAppConfig[j].NetworkErrorEphemeralPorts = existingAppConfig[j].NetworkErrorEphemeralPorts == 0 && application.NetworkErrorEphemeralPorts > 0 ? application.NetworkErrorEphemeralPorts : existingAppConfig[j].NetworkErrorEphemeralPorts;
                        existingAppConfig[j].NetworkWarningEphemeralPorts = existingAppConfig[j].NetworkWarningEphemeralPorts == 0 && application.NetworkWarningEphemeralPorts > 0 ? application.NetworkWarningEphemeralPorts : existingAppConfig[j].NetworkWarningEphemeralPorts;
                        existingAppConfig[j].NetworkErrorEphemeralPortsPercent = existingAppConfig[j].NetworkErrorEphemeralPortsPercent == 0 && application.NetworkErrorEphemeralPortsPercent > 0 ? application.NetworkErrorEphemeralPortsPercent : existingAppConfig[j].NetworkErrorEphemeralPortsPercent;
                        existingAppConfig[j].NetworkWarningEphemeralPortsPercent = existingAppConfig[j].NetworkWarningEphemeralPortsPercent == 0 && application.NetworkWarningEphemeralPortsPercent > 0 ? application.NetworkWarningEphemeralPortsPercent : existingAppConfig[j].NetworkWarningEphemeralPortsPercent;

                        // DumpOnError
                        existingAppConfig[j].DumpProcessOnError = application.DumpProcessOnError == existingAppConfig[j].DumpProcessOnError ? application.DumpProcessOnError : existingAppConfig[j].DumpProcessOnError;

                        // DumpOnWarning
                        existingAppConfig[j].DumpProcessOnWarning = application.DumpProcessOnWarning == existingAppConfig[j].DumpProcessOnWarning ? application.DumpProcessOnWarning : existingAppConfig[j].DumpProcessOnWarning;

                        // Handles \\

                        // Legacy support (naming).
                        existingAppConfig[j].ErrorOpenFileHandles = existingAppConfig[j].ErrorOpenFileHandles == 0 && application.ErrorOpenFileHandles > 0 ? application.ErrorOpenFileHandles : existingAppConfig[j].ErrorOpenFileHandles;
                        existingAppConfig[j].WarningOpenFileHandles = existingAppConfig[j].WarningOpenFileHandles == 0 && application.WarningOpenFileHandles > 0 ? application.WarningOpenFileHandles : existingAppConfig[j].WarningOpenFileHandles;
                        
                        // Updated naming.
                        existingAppConfig[j].ErrorHandleCount = existingAppConfig[j].ErrorHandleCount == 0 && application.ErrorHandleCount > 0 ? application.ErrorHandleCount : existingAppConfig[j].ErrorHandleCount;
                        existingAppConfig[j].WarningHandleCount = existingAppConfig[j].WarningHandleCount == 0 && application.WarningHandleCount > 0 ? application.WarningHandleCount : existingAppConfig[j].WarningHandleCount;

                        // Threads
                        existingAppConfig[j].ErrorThreadCount = existingAppConfig[j].ErrorThreadCount == 0 && application.ErrorThreadCount > 0 ? application.ErrorThreadCount : existingAppConfig[j].ErrorThreadCount;
                        existingAppConfig[j].WarningThreadCount = existingAppConfig[j].WarningThreadCount == 0 && application.WarningThreadCount > 0 ? application.WarningThreadCount : existingAppConfig[j].WarningThreadCount;

                        // RGMemoryLimitPercent
                        existingAppConfig[j].WarningRGMemoryLimitPercent = existingAppConfig[j].WarningRGMemoryLimitPercent == 0 && application.WarningRGMemoryLimitPercent > 0 ? application.WarningRGMemoryLimitPercent : existingAppConfig[j].WarningRGMemoryLimitPercent;

                        // RGCpuLimitPercent
                        existingAppConfig[j].WarningRGCpuLimitPercent = existingAppConfig[j].WarningRGCpuLimitPercent == 0 && application.WarningRGCpuLimitPercent > 0 ? application.WarningRGCpuLimitPercent : existingAppConfig[j].WarningRGCpuLimitPercent;
                    }
                }
                else
                {
                    var appConfig = new ApplicationInfo
                    {
                        TargetApp = app.ApplicationName.OriginalString,
                        TargetAppType = null,
                        AppExcludeList = application.AppExcludeList,
                        AppIncludeList = application.AppIncludeList,
                        ServiceExcludeList = application.ServiceExcludeList,
                        ServiceIncludeList = application.ServiceIncludeList,
                        CpuErrorLimitPercent = application.CpuErrorLimitPercent,
                        CpuWarningLimitPercent = application.CpuWarningLimitPercent,
                        MemoryErrorLimitMb = application.MemoryErrorLimitMb,
                        MemoryWarningLimitMb = application.MemoryWarningLimitMb,
                        MemoryErrorLimitPercent = application.MemoryErrorLimitPercent,
                        MemoryWarningLimitPercent = application.MemoryWarningLimitPercent,
                        NetworkErrorActivePorts = application.NetworkErrorActivePorts,
                        NetworkWarningActivePorts = application.NetworkWarningActivePorts,
                        NetworkErrorEphemeralPorts = application.NetworkErrorEphemeralPorts,
                        NetworkWarningEphemeralPorts = application.NetworkWarningEphemeralPorts,
                        NetworkErrorEphemeralPortsPercent = application.NetworkErrorEphemeralPortsPercent,
                        NetworkWarningEphemeralPortsPercent = application.NetworkWarningEphemeralPortsPercent,
                        DumpProcessOnError = application.DumpProcessOnError,
                        DumpProcessOnWarning = application.DumpProcessOnWarning,

                        // Supported Legacy Handle property naming.
                        ErrorOpenFileHandles = application.ErrorOpenFileHandles,
                        WarningOpenFileHandles = application.WarningOpenFileHandles,

                        ErrorHandleCount = application.ErrorHandleCount,
                        WarningHandleCount = application.WarningHandleCount,
                        ErrorThreadCount = application.ErrorThreadCount,
                        WarningThreadCount = application.WarningThreadCount,
                        ErrorPrivateBytesMb = application.ErrorPrivateBytesMb,
                        WarningPrivateBytesMb = application.WarningPrivateBytesMb,
                        ErrorPrivateBytesPercent = application.ErrorPrivateBytesPercent,
                        WarningPrivateBytesPercent = application.WarningPrivateBytesPercent,
                        WarningRGMemoryLimitPercent = application.WarningRGMemoryLimitPercent,
                        WarningRGCpuLimitPercent = application.WarningRGCpuLimitPercent
                    };

                    userTargetList.Add(appConfig);
                }
            }

            // Remove the All/* config item.
            _ = userTargetList.Remove(application);
            ObserverLogger.LogInfo($"Completed processing of global (*/all) settings from appObserver.config.json.");
        }

        private void FilterTargetAppFormat()
        {
            ObserverLogger.LogInfo($"Evaluating targetApp format. Will attempt to correct malformed values, if any.");
            for (int i = 0; i < userTargetList.Count; i++)
            {
                var target = userTargetList[i];

                // We are only filtering/fixing targetApp string format.
                if (string.IsNullOrWhiteSpace(target.TargetApp))
                {
                    continue;
                }

                if (target.TargetApp == "*" || target.TargetApp.ToLower() == "all")
                {
                    continue;
                }

                try
                {
                    /* Try and fix malformed app names, if possible. */

                    if (!target.TargetApp.StartsWith("fabric:/"))
                    {
                        target.TargetApp = target.TargetApp.Insert(0, "fabric:/");
                    }

                    if (target.TargetApp.Contains("://"))
                    {
                        target.TargetApp = target.TargetApp.Replace("://", ":/");
                    }

                    if (target.TargetApp.Contains(" "))
                    {
                        target.TargetApp = target.TargetApp.Replace(" ", string.Empty);
                    }

                    if (!Uri.IsWellFormedUriString(target.TargetApp, UriKind.RelativeOrAbsolute))
                    {
                        userTargetList.RemoveAt(i);

                        string msg = $"FilterTargetAppFormat: Unsupported TargetApp value: {target.TargetApp}. " +
                                     "Value must be a valid Uri string of format \"fabric:/MyApp\" OR just \"MyApp\". Ignoring targetApp.";

                        var healthReport = new Utilities.HealthReport
                        {
                            AppName = new Uri($"fabric:/{ObserverConstants.FabricObserverName}"),
                            EmitLogEvent = true,
                            HealthMessage = msg,
                            HealthReportTimeToLive = GetHealthReportTTL(),
                            Property = "UnsupportedTargetAppValue",
                            EntityType = EntityType.Application,
                            State = HealthState.Warning,
                            NodeName = NodeName,
                            Observer = ObserverConstants.AppObserverName
                        };

                        // Generate a Service Fabric Health Report.
                        HealthReporter.ReportHealthToServiceFabric(healthReport);

                        if (IsTelemetryEnabled)
                        {
                            _ = TelemetryClient?.ReportHealthAsync(
                                    "UnsupportedTargetAppValue",
                                    HealthState.Warning,
                                    msg,
                                    ObserverName,
                                    Token);
                        }

                        if (IsEtwEnabled)
                        {
                            ObserverLogger.LogEtw(
                                ObserverConstants.FabricObserverETWEventName,
                                new
                                {
                                    Property = "UnsupportedTargetAppValue",
                                    Level = "Warning",
                                    Message = msg,
                                    ObserverName
                                });
                        }

                        OperationalHealthEvents++;
                    }
                }
                catch (ArgumentException)
                {

                }
            }
            ObserverLogger.LogInfo($"Completed targetApp evaluation.");
        }

        private async Task<bool> ProcessJSONConfigAsync()
        {
            ObserverLogger.LogInfo($"Processing Json configuration.");
            if (!File.Exists(JsonConfigPath))
            {
                string message = $"Will not observe resource consumption on node {NodeName} as no configuration file has been supplied.";
                var healthReport = new Utilities.HealthReport
                {
                    AppName = new Uri($"fabric:/{ObserverConstants.FabricObserverName}"),
                    EmitLogEvent = true,
                    HealthMessage = message,
                    HealthReportTimeToLive = GetHealthReportTTL(),
                    Property = "MissingAppConfiguration",
                    EntityType = EntityType.Application,
                    State = HealthState.Warning,
                    NodeName = NodeName,
                    Observer = ObserverConstants.AppObserverName,
                };

                // Generate a Service Fabric Health Report.
                HealthReporter.ReportHealthToServiceFabric(healthReport);

                if (IsTelemetryEnabled)
                {
                    _ = TelemetryClient?.ReportHealthAsync(
                            "MissingAppConfiguration",
                            HealthState.Warning,
                            message,
                            ObserverName,
                            Token);
                }

                if (IsEtwEnabled)
                {
                    ObserverLogger.LogEtw(
                        ObserverConstants.FabricObserverETWEventName,
                        new
                        {
                            Property = "MissingAppConfiguration",
                            Level = "Warning",
                            Message = message,
                            ObserverName
                        });
                }

                OperationalHealthEvents++;
                IsUnhealthy = true;
                return false;
            }

            bool isJson = JsonHelper.IsJson<List<ApplicationInfo>>(await File.ReadAllTextAsync(JsonConfigPath));

            if (!isJson)
            {
                string message = "AppObserver's JSON configuration file is malformed. Please fix the JSON and redeploy FabricObserver if you want AppObserver to monitor service processes.";
                var healthReport = new Utilities.HealthReport
                {
                    AppName = new Uri($"fabric:/{ObserverConstants.FabricObserverName}"),
                    EmitLogEvent = true,
                    HealthMessage = message,
                    HealthReportTimeToLive = GetHealthReportTTL(),
                    Property = "JsonValidation",
                    EntityType = EntityType.Application,
                    State = HealthState.Warning,
                    NodeName = NodeName,
                    Observer = ObserverConstants.AppObserverName,
                };

                // Generate a Service Fabric Health Report.
                HealthReporter.ReportHealthToServiceFabric(healthReport);

                // Send Health Report as Telemetry event (perhaps it signals an Alert from App Insights, for example.).
                if (IsTelemetryEnabled)
                {
                    _ = TelemetryClient?.ReportHealthAsync(
                            "JsonValidation",
                            HealthState.Warning,
                            message,
                            ObserverName,
                            Token);
                }

                // ETW.
                if (IsEtwEnabled)
                {
                    ObserverLogger.LogEtw(
                        ObserverConstants.FabricObserverETWEventName,
                        new
                        {
                            Property = "JsonValidation",
                            Level = "Warning",
                            Message = message,
                            ObserverName
                        });
                }

                OperationalHealthEvents++;
                IsUnhealthy = true;
                return false;
            }

            await using Stream stream = new FileStream(JsonConfigPath, FileMode.Open, FileAccess.Read, FileShare.Read);
            var appInfo = JsonHelper.ReadFromJsonStream<ApplicationInfo[]>(stream);
            userTargetList.AddRange(appInfo);

            // Does the configuration have any objects (targets) defined?
            if (userTargetList.Count == 0)
            {
                string message = $"Please add targets to AppObserver's JSON configuration file and redeploy FabricObserver if you want AppObserver to monitor service processes.";

                var healthReport = new Utilities.HealthReport
                {
                    AppName = new Uri($"fabric:/{ObserverConstants.FabricObserverName}"),
                    EmitLogEvent = true,
                    HealthMessage = message,
                    HealthReportTimeToLive = GetHealthReportTTL(),
                    Property = "Misconfiguration",
                    EntityType = EntityType.Application,
                    State = HealthState.Warning,
                    NodeName = NodeName,
                    Observer = ObserverConstants.AppObserverName,
                };

                // Generate a Service Fabric Health Report.
                HealthReporter.ReportHealthToServiceFabric(healthReport);
                CurrentWarningCount++;

                // Send Health Report as Telemetry event (perhaps it signals an Alert from App Insights, for example.).
                if (IsTelemetryEnabled)
                {
                    _ = TelemetryClient?.ReportHealthAsync(
                            "Misconfiguration",
                            HealthState.Warning,
                            message,
                            ObserverName,
                            Token);
                }

                // ETW.
                if (IsEtwEnabled)
                {
                    ObserverLogger.LogEtw(
                        ObserverConstants.FabricObserverETWEventName,
                        new
                        {
                            Property = "Misconfiguration",
                            Level = "Warning",
                            Message = message,
                            ObserverName
                        });
                }

                OperationalHealthEvents++;
                IsUnhealthy = true;
                return false;
            }
            ObserverLogger.LogInfo($"Completed processing Json configuration.");
            return true;
        }

        /// <summary>
        /// Set properties with Application Parameter settings supplied by user.
        /// </summary>
        private void SetPropertiesFromApplicationSettings()
        {
            ObserverLogger.LogInfo($"Setting properties from application parameters.");

            // TODO Right another TEST....
            // Config path.
            if (JsonConfigPath == null)
            {
                JsonConfigPath =
                    Path.Combine(ConfigPackage.Path, GetSettingParameterValue(ConfigurationSectionName, ObserverConstants.ConfigurationFileNameParameter));

                ObserverLogger.LogInfo(JsonConfigPath);
            }

            ObserverLogger.LogInfo($"MonitorPrivateWorkingSet");
            // Private working set monitoring.
            if (bool.TryParse(
                GetSettingParameterValue(ConfigurationSectionName, ObserverConstants.MonitorPrivateWorkingSetParameter), out bool monitorWsPriv))
            {
                CheckPrivateWorkingSet = monitorWsPriv;
            }

            ObserverLogger.LogInfo($"MonitorResourceGovernanceLimits");
            // Monitor RG limits. Windows-only.
            if (bool.TryParse(
                GetSettingParameterValue(ConfigurationSectionName, ObserverConstants.MonitorResourceGovernanceLimitsParameter), out bool monitorRG))
            {
                MonitorResourceGovernanceLimits = IsWindows && monitorRG;
            }

            ObserverLogger.LogInfo($"EnableChildProcessMonitoringParameter");
            /* Child/Descendant proc monitoring config */
            if (bool.TryParse(
                GetSettingParameterValue(ConfigurationSectionName, ObserverConstants.EnableChildProcessMonitoringParameter), out bool enableDescendantMonitoring))
            {
                EnableChildProcessMonitoring = enableDescendantMonitoring;
            }

            ObserverLogger.LogInfo($"MaxChildProcTelemetryDataCountParameter");
            if (int.TryParse(
                GetSettingParameterValue(ConfigurationSectionName, ObserverConstants.MaxChildProcTelemetryDataCountParameter), out int maxChildProcs))
            {
                MaxChildProcTelemetryDataCount = maxChildProcs;
            }

            ObserverLogger.LogInfo($"EnableProcessDumpsParameter");
            /* dumpProcessOnError/dumpProcessOnWarning config */
            if (bool.TryParse(
                GetSettingParameterValue(ConfigurationSectionName, ObserverConstants.EnableProcessDumpsParameter), out bool enableDumps))
            {
                EnableProcessDumps = enableDumps;

                if (string.IsNullOrWhiteSpace(DumpsPath) && enableDumps)
                {
                    SetDumpPath();
                }
            }

            ObserverLogger.LogInfo($"DumpTypeParameter");
            if (Enum.TryParse(
                GetSettingParameterValue(ConfigurationSectionName, ObserverConstants.DumpTypeParameter), out DumpType dumpType))
            {
                DumpType = dumpType;
            }

            ObserverLogger.LogInfo($"MaxDumpsParameter");
            if (int.TryParse(
                GetSettingParameterValue(ConfigurationSectionName, ObserverConstants.MaxDumpsParameter), out int maxDumps))
            {
                MaxDumps = maxDumps;
            }

            ObserverLogger.LogInfo($"MaxDumpsTimeWindowParameter");
            if (TimeSpan.TryParse(
                GetSettingParameterValue(ConfigurationSectionName, ObserverConstants.MaxDumpsTimeWindowParameter), out TimeSpan dumpTimeWindow))
            {
                MaxDumpsTimeWindow = dumpTimeWindow;
            }

            ObserverLogger.LogInfo($"EnableConcurrentMonitoring");
            // Concurrency/Parallelism support. The minimum requirement is 4 logical processors, regardless of user setting.
            if (Environment.ProcessorCount >= 4 && bool.TryParse(
                    GetSettingParameterValue(ConfigurationSectionName, ObserverConstants.EnableConcurrentMonitoringParameter), out bool enableConcurrency))
            {
                EnableConcurrentMonitoring = enableConcurrency;
            }

            ObserverLogger.LogInfo($"MaxConcurrentTasks");
            // Effectively, sequential.
            int maxDegreeOfParallelism = 1;

            if (EnableConcurrentMonitoring)
            {
                // Default to using [1/4 of available logical processors ~* 2] threads if MaxConcurrentTasks setting is not supplied.
                // So, this means around 10 - 11 threads (or less) could be used if processor count = 20. This is only being done to limit the impact
                // FabricObserver has on the resources it monitors and alerts on.
                maxDegreeOfParallelism = Convert.ToInt32(Math.Ceiling(Environment.ProcessorCount * 0.25 * 1.0));

                // If user configures MaxConcurrentTasks setting, then use that value instead.
                if (int.TryParse(GetSettingParameterValue(ConfigurationSectionName, ObserverConstants.MaxConcurrentTasksParameter), out int maxTasks))
                {
                    if (maxTasks is (-1) or > 0)
                    {
                        maxDegreeOfParallelism = maxTasks == -1 ? Environment.ProcessorCount - 1 : maxTasks;
                    }
                }
            }

            ObserverLogger.LogInfo($"ParallelOps");
            parallelOptions = new ParallelOptions
            {
                MaxDegreeOfParallelism = maxDegreeOfParallelism,
                CancellationToken = Token,
                TaskScheduler = TaskScheduler.Default
            };

            ObserverLogger.LogInfo($"EnableKvsLvidMonitoringParameter");
            // KVS LVID Monitoring - Windows-only.
            if (IsWindows && bool.TryParse(
                    GetSettingParameterValue(ConfigurationSectionName, ObserverConstants.EnableKvsLvidMonitoringParameter), out bool enableLvidMonitoring))
            {
                // Observers that monitor LVIDs should ensure the static ObserverManager.CanInstallLvidCounter is true before attempting to monitor LVID usage.
                EnableKvsLvidMonitoring = enableLvidMonitoring && ObserverManager.IsLvidCounterEnabled;
            }
            ObserverLogger.LogInfo($"Completed setting properties from application parameters.");
        }

        private void ProcessChildProcs<T>(
                        ref ConcurrentDictionary<string, FabricResourceUsageData<T>> childFruds,
                        ref ConcurrentQueue<ChildProcessTelemetryData> childProcessTelemetryDataList,
                        ReplicaOrInstanceMonitoringInfo repOrInst,
                        ApplicationInfo appInfo,
                        ref FabricResourceUsageData<T> parentFrud,
                        CancellationToken token) where T : struct
        {
            token.ThrowIfCancellationRequested();

            if (childProcessTelemetryDataList == null)
            {
                return;
            }

            ObserverLogger.LogInfo($"Started ProcessChildProcs.");
            try
            {
                var (childProcInfo, Sum) = TupleProcessChildFruds(childFruds, repOrInst, appInfo, token);

                if (childProcInfo == null)
                {
                    return;
                }

                string metric = parentFrud.Property;
                var parentDataAvg = parentFrud.AverageDataValue;
                double sumAllValues = Sum + parentDataAvg;
                childProcInfo.Metric = metric;
                childProcInfo.Value = sumAllValues;
                childProcessTelemetryDataList.Enqueue(childProcInfo);
                parentFrud.ClearData();
                parentFrud.AddData((T)Convert.ChangeType(sumAllValues, typeof(T)));
            }
            catch (Exception e) when (e is not (OperationCanceledException or TaskCanceledException))
            {
                ObserverLogger.LogWarning($"ProcessChildProcs - Failure processing descendants:{Environment.NewLine}{e}");
            }
            ObserverLogger.LogInfo($"Completed ProcessChildProcs.");
        }

        private (ChildProcessTelemetryData childProcInfo, double Sum) TupleProcessChildFruds<T>(
                        ConcurrentDictionary<string, FabricResourceUsageData<T>> childFruds,
                        ReplicaOrInstanceMonitoringInfo repOrInst,
                        ApplicationInfo app,
                        CancellationToken token) where T : struct
        {
            ObserverLogger.LogInfo($"Started TupleProcessChildFruds.");
            var childProcs = repOrInst.ChildProcesses;
            int parentPid = (int)repOrInst.HostProcessId;

            if (!EnableChildProcessMonitoring || childProcs == null || childProcs.Count == 0 || token.IsCancellationRequested)
            {
                return (null, 0);
            }

            // Make sure the parent process is still the droid we're looking for.
            if (!EnsureProcess(repOrInst.HostProcessName, parentPid, processInfoDictionary[parentPid].ProcessStartTime))
            {
                return (null, 0);
            }

            double sumValues = 0;
            string metric = string.Empty;

            var childProcessInfoData = new ChildProcessTelemetryData
            {
                ApplicationName = repOrInst.ApplicationName.OriginalString,
                ServiceName = repOrInst.ServiceName.OriginalString,
                NodeName = NodeName,
                ProcessId = parentPid,
                ProcessName = repOrInst.HostProcessName,
                ProcessStartTime = GetProcessStartTime(parentPid).ToString("o"),
                PartitionId = repOrInst.PartitionId.ToString(),
                ReplicaId = repOrInst.ReplicaOrInstanceId,
                ChildProcessCount = childProcs.Count,
                ChildProcessInfo = new List<ChildProcessInfo>()
            };

            for (int i = 0; i < childProcs.Count; ++i)
            {
                token.ThrowIfCancellationRequested();

                try
                {
                    int childPid = childProcs[i].Pid;
                    string childProcName = childProcs[i].procName;
                    DateTime startTime = processInfoDictionary[childPid].ProcessStartTime;

                    // Is the process the one we think it is?
                    if (!EnsureProcess(childProcName, childPid, startTime))
                    {
                        continue;
                    }

                    if (!childFruds.Any(x => x.Key.EndsWith($"{childProcName}{childPid}")))
                    {
                        continue;
                    }

                    var frud = childFruds.First(x => x.Key.EndsWith($"{childProcName}{childPid}"));
                    metric = frud.Value.Property;
                    double value = frud.Value.AverageDataValue;
                    sumValues += value;

                    if (IsEtwEnabled || IsTelemetryEnabled)
                    {
                        var childProcInfo = new ChildProcessInfo
                        { 
                            ProcessId = childPid,
                            ProcessName = childProcName,
                            ProcessStartTime = startTime.ToString("o"),
                            Value = value 
                        };
                        childProcessInfoData.ChildProcessInfo.Add(childProcInfo);
                    }

                    // Windows process dump support for descendant processes \\

                    if (IsWindows && EnableProcessDumps && (app.DumpProcessOnError || app.DumpProcessOnWarning))
                    {
                        string prop = frud.Value.Property;
                        bool dump = false;

                        switch (prop)
                        {
                            case ErrorWarningProperty.CpuTime:
                                // Test error/warning threshold breach for supplied metric.
                                if (frud.Value.IsUnhealthy(app.CpuErrorLimitPercent) || (app.DumpProcessOnWarning && frud.Value.IsUnhealthy(app.CpuWarningLimitPercent)))
                                {
                                    dump = true;
                                }
                                break;

                            case ErrorWarningProperty.MemoryConsumptionMb:
                                if (frud.Value.IsUnhealthy(app.MemoryErrorLimitMb) || (app.DumpProcessOnWarning && frud.Value.IsUnhealthy(app.MemoryWarningLimitMb)))
                                {
                                    dump = true;
                                }
                                break;

                            case ErrorWarningProperty.MemoryConsumptionPercentage:
                                if (frud.Value.IsUnhealthy(app.MemoryErrorLimitPercent) || (app.DumpProcessOnWarning && frud.Value.IsUnhealthy(app.MemoryWarningLimitPercent)))
                                {
                                    dump = true;
                                }
                                break;

                            case ErrorWarningProperty.PrivateBytesMb:
                                if (frud.Value.IsUnhealthy(app.ErrorPrivateBytesMb) || (app.DumpProcessOnWarning && frud.Value.IsUnhealthy(app.WarningPrivateBytesMb)))
                                {
                                    dump = true;
                                }
                                break;

                            case ErrorWarningProperty.PrivateBytesPercent:
                                if (frud.Value.IsUnhealthy(app.ErrorPrivateBytesPercent) || (app.DumpProcessOnWarning && frud.Value.IsUnhealthy(app.WarningPrivateBytesPercent)))
                                {
                                    dump = true;
                                }
                                break;

                            case ErrorWarningProperty.ActiveTcpPorts:
                                if (frud.Value.IsUnhealthy(app.NetworkErrorActivePorts) || (app.DumpProcessOnWarning && frud.Value.IsUnhealthy(app.NetworkWarningActivePorts)))
                                {
                                    dump = true;
                                }
                                break;

                            case ErrorWarningProperty.ActiveEphemeralPorts:
                                if (frud.Value.IsUnhealthy(app.NetworkErrorEphemeralPorts) || (app.DumpProcessOnWarning && frud.Value.IsUnhealthy(app.NetworkWarningEphemeralPorts)))
                                {
                                    dump = true;
                                }
                                break;

                            case ErrorWarningProperty.ActiveEphemeralPortsPercentage:
                                if (frud.Value.IsUnhealthy(app.NetworkErrorEphemeralPortsPercent) || (app.DumpProcessOnWarning && frud.Value.IsUnhealthy(app.NetworkWarningEphemeralPortsPercent)))
                                {
                                    dump = true;
                                }
                                break;
                                    
                                    // Legacy Handle metric name.
                            case ErrorWarningProperty.AllocatedFileHandles:
                                if (frud.Value.IsUnhealthy(app.ErrorOpenFileHandles) || (app.DumpProcessOnWarning && frud.Value.IsUnhealthy(app.WarningOpenFileHandles)))
                                {
                                    dump = true;
                                }
                                break;

                            case ErrorWarningProperty.HandleCount:
                                if (frud.Value.IsUnhealthy(app.ErrorHandleCount) || (app.DumpProcessOnWarning && frud.Value.IsUnhealthy(app.WarningHandleCount)))
                                {
                                    dump = true;
                                }
                                break;

                            case ErrorWarningProperty.ThreadCount:
                                if (frud.Value.IsUnhealthy(app.ErrorThreadCount) || (app.DumpProcessOnWarning && frud.Value.IsUnhealthy(app.WarningThreadCount)))
                                {
                                    dump = true;
                                }
                                break;
                        }

                        lock (lockObj)
                        {
                            if (dump)
                            {
                                ObserverLogger.LogInfo($"Starting dump code path for {repOrInst.HostProcessName}/{childProcName}/{childPid}.");
                                        
                                // Make sure the child process is still the one we're looking for.
                                if (EnsureProcess(childProcName, childPid, processInfoDictionary[childPid].ProcessStartTime))
                                {
                                    // DumpWindowsServiceProcess logs failure. Log success here with parent/child info.
                                    if (DumpWindowsServiceProcess(childPid, childProcName, prop))
                                    {
                                        ObserverLogger.LogInfo($"Successfully dumped {repOrInst.HostProcessName}/{childProcName}/{childPid}.");
                                    }
                                }
                                else
                                {
                                    ObserverLogger.LogInfo($"Will not dump child process: {childProcName}({childPid}) is no longer running.");
                                }
                                ObserverLogger.LogInfo($"Completed dump code path for {repOrInst.HostProcessName}/{childProcName}/{childPid}.");
                            }
                        }
                    }
                }
                catch (Exception e) when (e is not (OperationCanceledException or TaskCanceledException))
                {
                    ObserverLogger.LogWarning($"Failure processing descendant information: {e.Message}");
                    continue;
                }
            }

            try
            {
                // Order List<ChildProcessInfo> by Value descending.
                childProcessInfoData.ChildProcessInfo = childProcessInfoData.ChildProcessInfo.OrderByDescending(v => v.Value).ToList();

                // Cap size of List<ChildProcessInfo> to MaxChildProcTelemetryDataCount.
                if (childProcessInfoData.ChildProcessInfo.Count >= MaxChildProcTelemetryDataCount)
                {
                    childProcessInfoData.ChildProcessInfo = childProcessInfoData.ChildProcessInfo.Take(MaxChildProcTelemetryDataCount).ToList();
                }
                ObserverLogger.LogInfo($"Successfully completed TupleProcessChildFruds...");
                return (childProcessInfoData, sumValues);
            }
            catch (ArgumentException ae)
            {
                ObserverLogger.LogWarning($"TupleProcessChildFruds - Failure processing descendants:{Environment.NewLine}{ae.Message}");
            }

            ObserverLogger.LogInfo($"Completed TupleProcessChildFruds with Warning.");
            return (null, 0);
        }

        private static string GetAppNameOrType(ReplicaOrInstanceMonitoringInfo repOrInst)
        {
            // targetType specified as TargetAppType name, which means monitor all apps of specified type.
            var appNameOrType = !string.IsNullOrWhiteSpace(repOrInst.ApplicationTypeName) ? repOrInst.ApplicationTypeName : repOrInst.ApplicationName.OriginalString.Replace("fabric:/", string.Empty);
            return appNameOrType;
        }

        private void SetDumpPath()
        {
            try
            {
                DumpsPath = Path.Combine(ObserverLogger.LogFolderBasePath, ObserverName, ObserverConstants.ProcessDumpFolderNameParameter);
                Directory.CreateDirectory(DumpsPath);
            }
            catch (Exception e) when (e is ArgumentException or IOException or NotSupportedException or UnauthorizedAccessException)
            {
                ObserverLogger.LogWarning($"Unable to create dump directory {DumpsPath}.");
                return;
            }
        }

        public Task<ParallelLoopResult> MonitorDeployedAppsAsync(CancellationToken token)
        {
            Stopwatch execTimer = Stopwatch.StartNew();
            ObserverLogger.LogInfo("Starting MonitorDeployedAppsAsync.");
            int capacity = ReplicaOrInstanceList.Count;
            var exceptions = new ConcurrentQueue<Exception>();
            AllAppCpuData ??= new ConcurrentDictionary<string, FabricResourceUsageData<double>>();
            AllAppMemDataMb ??= new ConcurrentDictionary<string, FabricResourceUsageData<float>>();
            AllAppMemDataPercent ??= new ConcurrentDictionary<string, FabricResourceUsageData<double>>();
            AllAppTotalActivePortsData ??= new ConcurrentDictionary<string, FabricResourceUsageData<int>>();
            AllAppEphemeralPortsData ??= new ConcurrentDictionary<string, FabricResourceUsageData<int>>();
            AllAppEphemeralPortsDataPercent ??= new ConcurrentDictionary<string, FabricResourceUsageData<double>>();
            AllAppHandlesData ??= new ConcurrentDictionary<string, FabricResourceUsageData<float>>();
            AllAppThreadsData ??= new ConcurrentDictionary<string, FabricResourceUsageData<int>>();

            // Windows only.
            if (IsWindows)
            {
                AllAppPrivateBytesDataMb ??= new ConcurrentDictionary<string, FabricResourceUsageData<float>>();
                AllAppPrivateBytesDataPercent ??= new ConcurrentDictionary<string, FabricResourceUsageData<double>>();
                AllAppRGMemoryUsagePercent ??= new ConcurrentDictionary<string, FabricResourceUsageData<double>>();
                AllAppRGCpuUsagePercent ??= new ConcurrentDictionary<string, FabricResourceUsageData<double>>();

                // LVID usage monitoring for Stateful KVS-based services (e.g., Actors).
                if (EnableKvsLvidMonitoring)
                {
                    AllAppKvsLvidsData ??= new ConcurrentDictionary<string, FabricResourceUsageData<double>>();
                }
            }

            processInfoDictionary ??= new ConcurrentDictionary<int, (string ProcName, DateTime ProcessStartTime)>();

            // DEBUG - Perf
            //var threadData = new ConcurrentQueue<int>();

            ParallelLoopResult result = Parallel.For(0, ReplicaOrInstanceList.Count, parallelOptions, (i, state) =>
            {
                if (token.IsCancellationRequested)
                {
                    state.Stop();
                }

                // DEBUG - Perf
                //threadData.Enqueue(Thread.CurrentThread.ManagedThreadId);
                var repOrInst = ReplicaOrInstanceList[i];
                var timer = new Stopwatch();
                int parentPid = (int)repOrInst.HostProcessId;
                string parentProcName = repOrInst.HostProcessName;
                bool checkCpu = false;
                bool checkMemMb = false;
                bool checkMemPct = false;
                bool checkMemPrivateBytesPct = false;
                bool checkMemPrivateBytes = false;
                bool checkAllPorts = false;
                bool checkEphemeralPorts = false;
                bool checkPercentageEphemeralPorts = false;
                bool checkHandles = false;
                bool checkThreads = false;
                bool checkLvids = false;
                var application = deployedTargetList?.First(
                                    app => app?.TargetApp?.ToLower() == repOrInst.ApplicationName?.OriginalString.ToLower() ||
                                    !string.IsNullOrWhiteSpace(app?.TargetAppType) &&
                                    app.TargetAppType?.ToLower() == repOrInst.ApplicationTypeName?.ToLower());


                // For hosted container apps, the host service is Fabric. AppObserver can't monitor these types of services.
                // Please use ContainerObserver for SF container app service monitoring.
                if (string.IsNullOrWhiteSpace(parentProcName) || parentProcName == "Fabric")
                {
                    return;
                }

                // Make sure this is still the process we think it is.
                if (!EnsureProcess(parentProcName, parentPid, GetProcessStartTime(parentPid)))
                {
                    return;
                }

                double rgMemoryPercentThreshold = 0.0;
                double rgCpuPercentThreshold = 0.0;

                ConcurrentDictionary<int, (string ProcName, DateTime ProcessStartTime)> procs;

                if (application?.TargetApp == null && application?.TargetAppType == null)
                {
                    // return in a parallel loop is equivalent to a standard loop's continue.
                    return;
                }

                try
                {
                    if (!IsWindows)
                    {
                        using (Process parentProc = Process.GetProcessById(parentPid))
                        {
                            if (parentProc.HasExited)
                            {
                                return;
                            }
                        }
                    }
                    else
                    {
                        // Has the process exited?
                        if (NativeMethods.GetProcessExitTime(parentPid) != DateTime.MinValue)
                        {
                            return;
                        }

                        // On Windows, this will throw a Win32Exception if target process is running at a higher user privilege than FO, handled below.
                        parentProcName = NativeMethods.GetProcessNameFromId(parentPid);
                    }
                }
                catch (Exception e) when (e is ArgumentException or InvalidOperationException or NotSupportedException or Win32Exception)
                {
                    if (!IsWindows || ObserverManager.ObserverFailureHealthStateLevel == HealthState.Unknown)
                    {
                        return;
                    }

                    if (e is Win32Exception exception)
                    {
                        if (exception.NativeErrorCode is 5 or 6)
                        {
                            string serviceName = repOrInst.ServiceName.OriginalString;
                            string message = $"{serviceName} is running as Admin or System user on Windows and can't be monitored by FabricObserver, which is running as Network Service. " +
                                             $"You can configure FabricObserver to run as Admin or System user on Windows to solve this problem. It is best that you first determine if {serviceName} really needs to run as Admin or System user on Windows. " +
                                             $"In the meantime, you can easily configure AppObserver to ignore this particular service by adding a config object to AppObserver.config.json:{Environment.NewLine}" +
                                             "E.g.," + Environment.NewLine +
                                             $"{{" + Environment.NewLine +
                                             $"      \"targetApp\": \"{repOrInst.ApplicationName.OriginalString.Remove(0, "fabric:/".Length)}\"," + Environment.NewLine +
                                             $"      \"serviceExcludeList\": \"{serviceName.Remove(0, repOrInst.ApplicationName.OriginalString.Length + 1)}\"" + Environment.NewLine +
                                             $"}}";

                            string property = $"RestrictedAccess({serviceName})";
                            var healthReport = new Utilities.HealthReport
                            {
                                ServiceName = ServiceName,
                                EmitLogEvent = EnableVerboseLogging,
                                HealthMessage = message,
                                HealthReportTimeToLive = GetHealthReportTTL(),
                                Property = property,
                                EntityType = EntityType.Service,
                                State = ObserverManager.ObserverFailureHealthStateLevel,
                                NodeName = NodeName,
                                Observer = ObserverName
                            };

                            // Generate a Service Fabric Health Report.
                            HealthReporter.ReportHealthToServiceFabric(healthReport);

                            // Send Health Report as Telemetry event (perhaps it signals an Alert from App Insights, for example.).
                            if (IsTelemetryEnabled)
                            {
                                _ = TelemetryClient?.ReportHealthAsync(
                                        property,
                                        ObserverManager.ObserverFailureHealthStateLevel,
                                        message,
                                        ObserverName,
                                        token,
                                        repOrInst?.ServiceName?.OriginalString);
                            }

                            // ETW.
                            if (IsEtwEnabled)
                            {
                                ObserverLogger.LogEtw(
                                    ObserverConstants.FabricObserverETWEventName,
                                    new
                                    {
                                        Property = property,
                                        Level = ObserverManager.ObserverFailureHealthStateLevel.ToString(),
                                        Message = message,
                                        ObserverName,
                                        ServiceName = repOrInst?.ServiceName?.OriginalString
                                    });
                            }
                        }
                    }

                    return;
                }

                try
                {
                    /* In order to provide accurate resource usage of an SF service process we need to also account for
                       any processes that the service process (parent) created/spawned (children). */

                    procs = new ConcurrentDictionary<int, (string ProcName, DateTime ProcessStartTime)>();

                    // Add parent to the process tree list since we want to monitor all processes in the family. If there are no child processes,
                    // then only the parent process will be in this dictionary..
                    _ = procs.TryAdd(parentPid, (parentProcName, GetProcessStartTime(parentPid)));

                    if (repOrInst.ChildProcesses != null && repOrInst.ChildProcesses.Count > 0)
                    {
                        for (int k = 0; k < repOrInst.ChildProcesses.Count; ++k)
                        {
                            if (token.IsCancellationRequested)
                            {
                                break;
                            }

                            // Make sure the child process still exists. Descendant processes are often ephemeral.
                            if (!EnsureProcess(repOrInst.ChildProcesses[k].procName, repOrInst.ChildProcesses[k].Pid, repOrInst.ChildProcesses[k].ProcessStartTime))
                            {
                                _ = repOrInst.ChildProcesses.Remove(repOrInst.ChildProcesses[k]);
                                k--;
                                continue;
                            }

                            _ = procs.TryAdd(repOrInst.ChildProcesses[k].Pid, (repOrInst.ChildProcesses[k].procName, repOrInst.ChildProcesses[k].ProcessStartTime));
                        }
                    }

                    // Update the global process dictionary.
                    foreach (var proc in procs)
                    {
                        if (token.IsCancellationRequested)
                        {
                            break;
                        }

                        _ = processInfoDictionary.TryAdd(proc.Key, proc.Value);
                    }

                    string appNameOrType = GetAppNameOrType(repOrInst);
                    string id = $"{appNameOrType}:{parentProcName}{parentPid}";

                    if (UseCircularBuffer)
                    {
                        capacity = DataCapacity > 0 ? DataCapacity : 5;
                    }
                    else if (MonitorDuration > TimeSpan.MinValue)
                    {
                        capacity = MonitorDuration.Seconds * 4;
                    }

                    // CPU
                    if (application.CpuErrorLimitPercent > 0 || application.CpuWarningLimitPercent > 0)
                    {
                        _ = AllAppCpuData.TryAdd(id, new FabricResourceUsageData<double>(ErrorWarningProperty.CpuTime, id, capacity, UseCircularBuffer, EnableConcurrentMonitoring));
                    }

                    if (AllAppCpuData.ContainsKey(id))
                    {
                        AllAppCpuData[id].ClearData();
                        checkCpu = true;
                    }

                    // Memory - Working Set MB.
                    if (application.MemoryErrorLimitMb > 0 || application.MemoryWarningLimitMb > 0)
                    {
                        _ = AllAppMemDataMb.TryAdd(id, new FabricResourceUsageData<float>(ErrorWarningProperty.MemoryConsumptionMb, id, capacity, UseCircularBuffer, EnableConcurrentMonitoring));
                    }

                    if (AllAppMemDataMb.ContainsKey(id))
                    {
                        AllAppMemDataMb[id].ClearData();
                        checkMemMb = true;
                    }

                    // Memory - Working Set Percent.
                    if (application.MemoryErrorLimitPercent > 0 || application.MemoryWarningLimitPercent > 0)
                    {
                        _ = AllAppMemDataPercent.TryAdd(id, new FabricResourceUsageData<double>(ErrorWarningProperty.MemoryConsumptionPercentage, id, capacity, UseCircularBuffer, EnableConcurrentMonitoring));
                    }

                    if (AllAppMemDataPercent.ContainsKey(id))
                    {
                        AllAppMemDataPercent[id].ClearData();
                        checkMemPct = true;
                    }

                    // Memory - Private Bytes MB. Windows-only.
                    if (IsWindows && application.ErrorPrivateBytesMb > 0 || application.WarningPrivateBytesMb > 0)
                    {
                        _ = AllAppPrivateBytesDataMb.TryAdd(id, new FabricResourceUsageData<float>(ErrorWarningProperty.PrivateBytesMb, id, 1, false, EnableConcurrentMonitoring));
                    }

                    if (IsWindows && AllAppPrivateBytesDataMb != null && AllAppPrivateBytesDataMb.ContainsKey(id))
                    {
                        AllAppPrivateBytesDataMb[id].ClearData();
                        checkMemPrivateBytes = true;
                    }

                    // Memory - Private Bytes (Percent). Windows-only.
                    if (IsWindows && application.ErrorPrivateBytesPercent > 0 || application.WarningPrivateBytesPercent > 0)
                    {
                        _ = AllAppPrivateBytesDataPercent.TryAdd(id, new FabricResourceUsageData<double>(ErrorWarningProperty.PrivateBytesPercent, id, 1, false, EnableConcurrentMonitoring));
                    }

                    if (IsWindows && AllAppPrivateBytesDataPercent != null && AllAppPrivateBytesDataPercent.ContainsKey(id))
                    {
                        AllAppPrivateBytesDataPercent[id].ClearData();
                        checkMemPrivateBytesPct = true;
                    }

                    // Memory - RG monitoring. Windows-only for now.
                    if (MonitorResourceGovernanceLimits && repOrInst.RGMemoryEnabled && repOrInst.RGAppliedMemoryLimitMb > 0)
                    {
                        _ = AllAppRGMemoryUsagePercent.TryAdd(id, new FabricResourceUsageData<double>(ErrorWarningProperty.RGMemoryUsagePercent, id, 1, false, EnableConcurrentMonitoring));
                    }

                    if (IsWindows && AllAppRGMemoryUsagePercent != null && AllAppRGMemoryUsagePercent.ContainsKey(id))
                    {
                        rgMemoryPercentThreshold = application.WarningRGMemoryLimitPercent;

                        if (rgMemoryPercentThreshold > 0)
                        {
                            if (rgMemoryPercentThreshold < 1)
                            {
                                rgMemoryPercentThreshold = application.WarningRGMemoryLimitPercent * 100.0; // decimal to double.
                            }
                        }
                        else
                        {
                            rgMemoryPercentThreshold = MaxRGMemoryInUsePercent; // Default: 90%.
                        }

                        AllAppRGMemoryUsagePercent[id].ClearData();
                    }

                    // CPU - RG monitoring. Windows-only for now.
                    if (MonitorResourceGovernanceLimits && repOrInst.RGCpuEnabled && repOrInst.RGAppliedCpuLimitCores > 0)
                    {
                        _ = AllAppRGCpuUsagePercent.TryAdd(id, new FabricResourceUsageData<double>(ErrorWarningProperty.RGCpuUsagePercent, id, 1, false, EnableConcurrentMonitoring));
                    }

                    if (IsWindows && AllAppRGCpuUsagePercent != null && AllAppRGCpuUsagePercent.ContainsKey(id))
                    {
                        rgCpuPercentThreshold = application.WarningRGCpuLimitPercent;

                        if (rgCpuPercentThreshold > 0)
                        {
                            if (rgCpuPercentThreshold < 1)
                            {
                                rgCpuPercentThreshold = application.WarningRGCpuLimitPercent * 100.0; // decimal to double.
                            }
                        }
                        else
                        {
                            rgCpuPercentThreshold = MaxRGCpuInUsePercent; // Default: 90%.
                        }
                    }

                    // Active TCP Ports
                    if (application.NetworkErrorActivePorts > 0 || application.NetworkWarningActivePorts > 0)
                    {
                        _ = AllAppTotalActivePortsData.TryAdd(id, new FabricResourceUsageData<int>(ErrorWarningProperty.ActiveTcpPorts, id, 1, false, EnableConcurrentMonitoring));
                    }

                    if (AllAppTotalActivePortsData.ContainsKey(id))
                    {
                        AllAppTotalActivePortsData[id].ClearData();
                        checkAllPorts = true;
                    }

                    // Ephemeral TCP Ports - Total number.
                    if (application.NetworkErrorEphemeralPorts > 0 || application.NetworkWarningEphemeralPorts > 0)
                    {
                        _ = AllAppEphemeralPortsData.TryAdd(id, new FabricResourceUsageData<int>(ErrorWarningProperty.ActiveEphemeralPorts, id, 1, false, EnableConcurrentMonitoring));
                    }

                    if (AllAppEphemeralPortsData.ContainsKey(id))
                    {
                        AllAppEphemeralPortsData[id].ClearData();
                        checkEphemeralPorts = true;
                    }

                    // Ephemeral TCP Ports - Percentage in use of total available.
                    if (application.NetworkErrorEphemeralPortsPercent > 0 || application.NetworkWarningEphemeralPortsPercent > 0)
                    {
                        _ = AllAppEphemeralPortsDataPercent.TryAdd(id, new FabricResourceUsageData<double>(ErrorWarningProperty.ActiveEphemeralPortsPercentage, id, 1, false, EnableConcurrentMonitoring));
                    }

                    if (AllAppEphemeralPortsDataPercent.ContainsKey(id))
                    {
                        AllAppEphemeralPortsDataPercent[id].ClearData();
                        checkPercentageEphemeralPorts = true;
                    }

                    // Handles
                    if (application.ErrorOpenFileHandles > 0 || application.WarningOpenFileHandles > 0
                        || application.ErrorHandleCount > 0 || application.WarningHandleCount > 0)
                    {
                        _ = AllAppHandlesData.TryAdd(id, new FabricResourceUsageData<float>(ErrorWarningProperty.HandleCount, id, 1, false, EnableConcurrentMonitoring));
                    }

                    if (AllAppHandlesData.ContainsKey(id))
                    {
                        AllAppHandlesData[id].ClearData();
                        checkHandles = true;
                    }

                    // Threads
                    if (application.ErrorThreadCount > 0 || application.WarningThreadCount > 0)
                    {
                        _ = AllAppThreadsData.TryAdd(id, new FabricResourceUsageData<int>(ErrorWarningProperty.ThreadCount, id, 1, false, EnableConcurrentMonitoring));
                    }

                    if (AllAppThreadsData.ContainsKey(id))
                    {
                        AllAppThreadsData[id].ClearData();
                        checkThreads = true;
                    }

                    // KVS LVIDs percent (Windows-only)
                    // Note: This is a non-configurable Windows monitor and will be removed when SF ships with the latest version of ESE.
                    if (EnableKvsLvidMonitoring && AllAppKvsLvidsData != null && repOrInst.ServiceKind == ServiceKind.Stateful)
                    {
                        _ = AllAppKvsLvidsData.TryAdd(id, new FabricResourceUsageData<double>(ErrorWarningProperty.KvsLvidsPercent, id, 1, false, EnableConcurrentMonitoring));
                    }

                    if (AllAppKvsLvidsData != null && AllAppKvsLvidsData.ContainsKey(id))
                    {
                        AllAppKvsLvidsData[id].ClearData();
                        checkLvids = true;
                    }

                    // For Windows: Regardless of user setting, if there are more than 50 service processes with the same name, then FO will employ Win32 API (fast, lightweight).
                    bool usePerfCounter = IsWindows && CheckPrivateWorkingSet && ReplicaOrInstanceList.Count(p => p.HostProcessName == parentProcName) < MaxSameNamedProcesses;

                    // Compute the resource usage of the family of processes (each proc in the family tree). This is also parallelized and has real perf benefits when 
                    // a service process has mulitple descendants.
                    ComputeResourceUsage(
                        capacity,
                        parentPid,
                        checkCpu,
                        checkMemMb,
                        checkMemPct,
                        checkMemPrivateBytesPct,
                        checkMemPrivateBytes,
                        checkAllPorts,
                        checkEphemeralPorts,
                        checkPercentageEphemeralPorts,
                        checkHandles,
                        checkThreads,
                        checkLvids,
                        procs,
                        id,
                        repOrInst,
                        usePerfCounter,
                        rgMemoryPercentThreshold,
                        rgCpuPercentThreshold,
                        token);
                }
                catch (Exception e)
                {
                    exceptions.Enqueue(e);
                }
            });

            if (!exceptions.IsEmpty)
            {
                throw new AggregateException(exceptions);
            }

            // DEBUG - Perf 
            //int threadcount = threadData.Distinct().Count();
            ObserverLogger.LogInfo("Completed MonitorDeployedAppsAsync.");
            ObserverLogger.LogInfo($"MonitorDeployedAppsAsync Execution time: {execTimer.Elapsed}"); //Threads: {threadcount}");
            return Task.FromResult(result);
        }

        private void ComputeResourceUsage(
                        int capacity,
                        int parentPid,
                        bool checkCpu,
                        bool checkMemMb,
                        bool checkMemPct,
                        bool checkMemPrivateBytesPct,
                        bool checkMemPrivateBytesMb,
                        bool checkAllPorts,
                        bool checkEphemeralPorts,
                        bool checkPercentageEphemeralPorts,
                        bool checkHandles,
                        bool checkThreads,
                        bool checkLvids,
                        ConcurrentDictionary<int, (string ProcName, DateTime ProcessStartTime)> processDictionary,
                        string id,
                        ReplicaOrInstanceMonitoringInfo repOrInst,
                        bool usePerfCounter,
                        double rgMemoryPercentThreshold,
                        double rgCpuPercentThreshold,
                        CancellationToken token)
        {
            _ = Parallel.For (0, processDictionary.Count, parallelOptions, (i, state) =>
            {   
                if (token.IsCancellationRequested)
                {
                    if (parallelOptions.MaxDegreeOfParallelism == -1 || parallelOptions.MaxDegreeOfParallelism > 1)
                    {
                        state.Stop();
                    }
                    else
                    {
                        token.ThrowIfCancellationRequested();
                    }
                }

                var entry = processDictionary.ElementAt(i);
                string procName = entry.Value.ProcName;
                int procId = entry.Key;

                // Make sure this is still the process we're looking for.
                if (!EnsureProcess(procName, procId, entry.Value.ProcessStartTime))
                {
                    try
                    {
                        _ = processInfoDictionary.TryRemove(entry);
                    }
                    catch (ArgumentException)
                    {

                    }

                    return;
                }

                TimeSpan maxDuration = TimeSpan.FromSeconds(1);

                if (MonitorDuration > TimeSpan.MinValue)
                {
                    maxDuration = MonitorDuration;
                }

                // Handles/FDs
                if (checkHandles)
                {
                    float handles = ProcessInfoProvider.Instance.GetProcessAllocatedHandles(procId, IsWindows ? null : CodePackage?.Path);

                    if (handles > 0F)
                    {
                        if (procId == parentPid)
                        {
                            AllAppHandlesData[id].AddData(handles);
                        }
                        else
                        {
                            _ = AllAppHandlesData.TryAdd(
                                    $"{id}:{procName}{procId}",
                                    new FabricResourceUsageData<float>(
                                        ErrorWarningProperty.HandleCount,
                                        $"{id}:{procName}{procId}",
                                        capacity,
                                        false,
                                        EnableConcurrentMonitoring));

                            AllAppHandlesData[$"{id}:{procName}{procId}"].AddData(handles);
                        }
                    }
                }

                // Threads
                if (checkThreads)
                {
                    int threads = 0;

                    if (!IsWindows)
                    {
                        // Lightweight on Linux..
                        threads = ProcessInfoProvider.GetProcessThreadCount(procId);
                    }
                    else
                    {
                        // Much faster, less memory.. employs Win32's PSSCaptureSnapshot/PSSQuerySnapshot.
                        threads = NativeMethods.GetProcessThreadCount(procId);
                    }

                    if (threads > 0)
                    {
                        // Parent process (the service process).
                        if (procId == parentPid)
                        {
                            AllAppThreadsData[id].AddData(threads);
                        }
                        else // Child proc spawned by the parent service process.
                        {
                            _ = AllAppThreadsData.TryAdd(
                                    $"{id}:{procName}{procId}",
                                    new FabricResourceUsageData<int>(
                                        ErrorWarningProperty.ThreadCount,
                                        $"{id}:{procName}{procId}",
                                        capacity,
                                        false,
                                        EnableConcurrentMonitoring));

                            AllAppThreadsData[$"{id}:{procName}{procId}"].AddData(threads);
                        }
                    }
                }

                // Total TCP ports usage
                if (checkAllPorts)
                {
                    // Parent process (the service process).
                    if (procId == parentPid)
                    {
                        AllAppTotalActivePortsData[id].AddData(OSInfoProvider.Instance.GetActiveTcpPortCount(procId, CodePackage?.Path));
                    }
                    else // Child proc spawned by the parent service process.
                    {
                        _ = AllAppTotalActivePortsData.TryAdd(
                            $"{id}:{procName}{procId}",
                            new FabricResourceUsageData<int>(
                                ErrorWarningProperty.ActiveTcpPorts,
                                $"{id}:{procName}{procId}",
                                capacity,
                                false,
                                EnableConcurrentMonitoring));

                        AllAppTotalActivePortsData[$"{id}:{procName}{procId}"].AddData(OSInfoProvider.Instance.GetActiveTcpPortCount(procId, CodePackage?.Path));
                    }
                }

                // Ephemeral TCP ports usage - Raw count.
                if (checkEphemeralPorts)
                {
                    if (procId == parentPid)
                    {
                        AllAppEphemeralPortsData[id].AddData(OSInfoProvider.Instance.GetActiveEphemeralPortCount(procId, CodePackage?.Path));
                    }
                    else
                    {
                        _ = AllAppEphemeralPortsData.TryAdd(
                                $"{id}:{procName}{procId}",
                                new FabricResourceUsageData<int>(
                                    ErrorWarningProperty.ActiveEphemeralPorts,
                                    $"{id}:{procName}{procId}",
                                    capacity,
                                    false,
                                    EnableConcurrentMonitoring));

                        AllAppEphemeralPortsData[$"{id}:{procName}{procId}"].AddData(OSInfoProvider.Instance.GetActiveEphemeralPortCount(procId, CodePackage?.Path));
                    }
                }

                // Ephemeral TCP ports usage - Percentage.
                if (checkPercentageEphemeralPorts)
                {
                    double usedPct = OSInfoProvider.Instance.GetActiveEphemeralPortCountPercentage(procId, CodePackage?.Path);

                    if (procId == parentPid)
                    {
                        AllAppEphemeralPortsDataPercent[id].AddData(usedPct);
                    }
                    else
                    {
                        _ = AllAppEphemeralPortsDataPercent.TryAdd(
                                $"{id}:{procName}{procId}",
                                new FabricResourceUsageData<double>(
                                    ErrorWarningProperty.ActiveEphemeralPortsPercentage,
                                    $"{id}:{procName}{procId}",
                                    capacity,
                                    false,
                                    EnableConcurrentMonitoring));

                        AllAppEphemeralPortsDataPercent[$"{id}:{procName}{procId}"].AddData(usedPct);
                    }
                }

                // KVS LVIDs
                if (IsWindows && checkLvids && repOrInst.HostProcessId == procId && repOrInst.ServiceKind == ServiceKind.Stateful)
                {
                    var lvidPct = ProcessInfoProvider.Instance.GetProcessKvsLvidsUsagePercentage(procName, Token, procId);

                    // ProcessGetCurrentKvsLvidsUsedPercentage internally handles exceptions and will always return -1 when it fails.
                    if (lvidPct > -1)
                    {
                        if (procId == parentPid)
                        {
                            AllAppKvsLvidsData[id].AddData(lvidPct);
                        }
                        else
                        {
                            _ = AllAppKvsLvidsData.TryAdd(
                                    $"{id}:{procName}{procId}",
                                    new FabricResourceUsageData<double>(
                                        ErrorWarningProperty.KvsLvidsPercent,
                                        $"{id}:{procName}{procId}",
                                        capacity,
                                        UseCircularBuffer,
                                        EnableConcurrentMonitoring));

                            AllAppKvsLvidsData[$"{id}:{procName}{procId}"].AddData(lvidPct);
                        }
                    }
                }

                // Memory \\

                // Private Bytes (MB) - Windows only.
                if (IsWindows && checkMemPrivateBytesMb)
                {
                    float memPb = ProcessInfoProvider.Instance.GetProcessPrivateBytesMb(procId);

                    // If this is not the case, then there is a systemic issue. The related function will have already locally logged/emitted etw with the error info.
                    if (memPb > 0)
                    {
                        if (procId == parentPid)
                        {
                            AllAppPrivateBytesDataMb[id].AddData(memPb);
                        }
                        else
                        {
                            _ = AllAppPrivateBytesDataMb.TryAdd(
                                    $"{id}:{procName}{procId}",
                                    new FabricResourceUsageData<float>(
                                            ErrorWarningProperty.PrivateBytesMb,
                                            $"{id}:{procName}{procId}",
                                            capacity,
                                            UseCircularBuffer,
                                            EnableConcurrentMonitoring));

                            AllAppPrivateBytesDataMb[$"{id}:{procName}{procId}"].AddData(memPb);
                        }
                    }
                }

                // Private Bytes (Percent) - Windows only.
                if (IsWindows && checkMemPrivateBytesPct)
                {
                    float processPrivateBytesMb = ProcessInfoProvider.Instance.GetProcessPrivateBytesMb(procId);
                    var (CommitLimitGb, _) = OSInfoProvider.Instance.TupleGetSystemCommittedMemoryInfo();

                    // If this is not the case, then there is a systemic issue. The related function will have already locally logged/emitted etw with the error info.
                    if (CommitLimitGb > 0 && processPrivateBytesMb > 0)
                    {
                        double usedPct = (double)(processPrivateBytesMb * 100) / (CommitLimitGb * 1024);

                        // parent process
                        if (procId == parentPid)
                        {
                            AllAppPrivateBytesDataPercent[id].AddData(Math.Round(usedPct, 4));
                        }
                        else // child process
                        {
                            _ = AllAppPrivateBytesDataPercent.TryAdd(
                                    $"{id}:{procName}{procId}",
                                    new FabricResourceUsageData<double>(
                                        ErrorWarningProperty.PrivateBytesPercent,
                                        $"{id}:{procName}{procId}",
                                        capacity,
                                        UseCircularBuffer,
                                        EnableConcurrentMonitoring));

                            AllAppPrivateBytesDataPercent[$"{id}:{procName}{procId}"].AddData(Math.Round(usedPct, 4));
                        }
                    }
                }

                // RG Memory (Percent) Monitoring - Windows-only (MonitorResourceGovernanceLimits will always be false for Linux for the time being).
                if (MonitorResourceGovernanceLimits && repOrInst.RGMemoryEnabled && rgMemoryPercentThreshold > 0)
                {
                    float memPb = ProcessInfoProvider.Instance.GetProcessPrivateBytesMb(procId);

                    // If this is not the case, then there is a systemic issue. The related function will have already locally logged/emitted etw with the error info.
                    if (memPb > 0)
                    {
                        if (procId == parentPid)
                        {
                            if (repOrInst.RGAppliedMemoryLimitMb > 0)
                            {
                                double pct = ((double)memPb / repOrInst.RGAppliedMemoryLimitMb) * 100;
                                AllAppRGMemoryUsagePercent[id].AddData(pct);
                            }
                        }
                        else
                        {
                            if (repOrInst.RGAppliedMemoryLimitMb > 0)
                            {
                                _ = AllAppRGMemoryUsagePercent.TryAdd(
                                        $"{id}:{procName}{procId}",
                                        new FabricResourceUsageData<double>(
                                                ErrorWarningProperty.RGMemoryUsagePercent,
                                                $"{id}:{procName}{procId}",
                                                capacity,
                                                UseCircularBuffer,
                                                EnableConcurrentMonitoring));

                                double pct = ((double)memPb / repOrInst.RGAppliedMemoryLimitMb) * 100;
                                AllAppRGMemoryUsagePercent[$"{id}:{procName}{procId}"].AddData(pct);
                            }
                        }
                    }
                }

                // Working Set.
                if (checkMemMb)
                {
                    if (IsWindows && usePerfCounter)
                    {
                        // Warm up counter.
                        _ = ProcessInfoProvider.Instance.GetProcessWorkingSetMb(procId, procName, Token, true);
                        Thread.Sleep(250);
                    }

                    if (procId == parentPid)
                    {
                        AllAppMemDataMb[id].AddData(ProcessInfoProvider.Instance.GetProcessWorkingSetMb(procId, procName, Token, usePerfCounter));
                    }
                    else
                    {
                        _ = AllAppMemDataMb.TryAdd(
                                $"{id}:{procName}{procId}",
                                new FabricResourceUsageData<float>(
                                        ErrorWarningProperty.MemoryConsumptionMb,
                                        $"{id}:{procName}{procId}",
                                        capacity,
                                        UseCircularBuffer,
                                        EnableConcurrentMonitoring));

                        AllAppMemDataMb[$"{id}:{procName}{procId}"].AddData(ProcessInfoProvider.Instance.GetProcessWorkingSetMb(procId, procName, Token, usePerfCounter));
                    }
                }

                // Working Set (Percent).
                if (checkMemPct)
                {
                    if (IsWindows && usePerfCounter)
                    {
                        // Warm up counter.
                        _ = ProcessInfoProvider.Instance.GetProcessWorkingSetMb(procId, procName, Token);
                        Thread.Sleep(250);
                    }

                    float processMemMb = ProcessInfoProvider.Instance.GetProcessWorkingSetMb(procId, procName, Token, usePerfCounter);
                    var (TotalMemoryGb, _, _) = OSInfoProvider.Instance.TupleGetSystemPhysicalMemoryInfo();

                    if (TotalMemoryGb > 0 && processMemMb > 0)
                    {
                        double usedPct = (float)(processMemMb * 100) / (TotalMemoryGb * 1024);

                        if (procId == parentPid)
                        {
                            AllAppMemDataPercent[id].AddData(Math.Round(usedPct, 2));
                        }
                        else
                        {
                            _ = AllAppMemDataPercent.TryAdd(
                                    $"{id}:{procName}{procId}",
                                    new FabricResourceUsageData<double>(
                                        ErrorWarningProperty.MemoryConsumptionPercentage,
                                        $"{id}:{procName}{procId}",
                                        capacity,
                                        UseCircularBuffer,
                                        EnableConcurrentMonitoring));

                            AllAppMemDataPercent[$"{id}:{procName}{procId}"].AddData(usedPct);
                        }
                    }
                }

                // CPU \\

                ICpuUsage cpuUsage;

                if (IsWindows)
                {
                    cpuUsage = new CpuUsageWin32();
                }
                else
                {
                    cpuUsage = new CpuUsageProcess();
                }

                Stopwatch timer = Stopwatch.StartNew();

                while (timer.Elapsed <= maxDuration)
                {
                    if (token.IsCancellationRequested)
                    {
                        break;
                    }

                    if (checkCpu || (MonitorResourceGovernanceLimits && repOrInst.RGCpuEnabled && rgCpuPercentThreshold > 0))
                    {
                        double cpu = 0;
                        cpu = cpuUsage.GetCurrentCpuUsagePercentage(procId, IsWindows ? procName : null);

                        // Process's id is no longer mapped to expected process name or some internal error that is non-retryable. End here.
                        // See CpuUsageProcess.cs/CpuUsageWin32.cs impls.
                        if (cpu == -1)
                        {
                            try
                            {
                                // Remove this process from the proc dictionary.
                                _ = processInfoDictionary.TryRemove(procId, out _);
                            }
                            catch (ArgumentException)
                            {

                            }

                            break;
                        }

                        // CPU (all cores) \\
                        if(checkCpu)
                        {
                            if (procId == parentPid)
                            {
                                AllAppCpuData[id].AddData(cpu);
                            }
                            else
                            {
                                // Add new child proc entry if not already present in dictionary.
                                _ = AllAppCpuData.TryAdd(
                                        $"{id}:{procName}{procId}",
                                        new FabricResourceUsageData<double>(
                                            ErrorWarningProperty.CpuTime,
                                            $"{id}:{procName}{procId}",
                                            capacity,
                                            UseCircularBuffer,
                                            EnableConcurrentMonitoring));

                                AllAppCpuData[$"{id}:{procName}{procId}"].AddData(cpu);
                            }
                        }
                        if(MonitorResourceGovernanceLimits && repOrInst.RGCpuEnabled && repOrInst.RGAppliedCpuLimitCores > 0  && rgCpuPercentThreshold > 0)
                        {
                            double pct = 0;
                            pct = cpu * Environment.ProcessorCount / repOrInst.RGAppliedCpuLimitCores;

                            if (procId == parentPid)
                            {
                                AllAppRGCpuUsagePercent[id].AddData(pct);
                            }
                            else
                            {
                                // Add new child proc entry if not already present in dictionary.
                                _ = AllAppRGCpuUsagePercent.TryAdd(
                                        $"{id}:{procName}{procId}",
                                        new FabricResourceUsageData<double>(
                                            ErrorWarningProperty.RGCpuUsagePercent,
                                            $"{id}:{procName}{procId}",
                                            capacity,
                                            UseCircularBuffer,
                                            EnableConcurrentMonitoring));

                                AllAppRGCpuUsagePercent[$"{id}:{procName}{procId}"].AddData(pct);
                            }
                        }
                    }

                    Thread.Sleep(500);
                }

                timer.Stop();
                timer = null;
            });
        }

        private async Task SetDeployedReplicaOrInstanceListAsync(Uri applicationNameFilter = null, string applicationType = null)
        {
            ObserverLogger.LogInfo("Starting SetDeployedReplicaOrInstanceListAsync.");
            List<DeployedApplication> depApps = null;

            // DEBUG - Perf
            //var stopwatch = Stopwatch.StartNew();
            try
            {
                if (applicationNameFilter != null)
                {
                    depApps = deployedApps.FindAll(a => a.ApplicationName.Equals(applicationNameFilter));
                }
                else if (!string.IsNullOrWhiteSpace(applicationType))
                {
                    depApps = deployedApps.FindAll(a => a.ApplicationTypeName == applicationType);
                }
                else
                {
                    depApps = deployedApps;
                }
            }
            catch (ArgumentException ae)
            {
                ObserverLogger.LogWarning($"SetDeployedReplicaOrInstanceListAsync: Unable to process replica information:{Environment.NewLine}{ae}");
                return;
            }

            foreach (var userTarget in userTargetList)
            {
                for (int i = 0; i < depApps.Count; i++)
                {
                    if (Token.IsCancellationRequested)
                    {
                        return;
                    }

                    try
                    {
                        // TargetAppType supplied in user config, so set TargetApp on deployedApp instance by searching for it in the currently deployed application list.
                        if (userTarget.TargetAppType != null)
                        {
                            if (depApps[i].ApplicationTypeName != userTarget.TargetAppType)
                            {
                                continue;
                            }

                            userTarget.TargetApp = depApps[i].ApplicationName.OriginalString;
                        }

                        if (string.IsNullOrWhiteSpace(userTarget.TargetApp))
                        {
                            continue;
                        }

                        if (depApps[i].ApplicationName.OriginalString != userTarget.TargetApp)
                        {
                            continue;
                        }

                        string[] filteredServiceList = null;
                        ServiceFilterType filterType = ServiceFilterType.None;

                        // Filter serviceInclude/Exclude config.
                        if (!string.IsNullOrWhiteSpace(userTarget.ServiceExcludeList))
                        {
                            filteredServiceList = userTarget.ServiceExcludeList.Replace(" ", string.Empty).Split(',');
                            filterType = ServiceFilterType.Exclude;
                        }
                        else if (!string.IsNullOrWhiteSpace(userTarget.ServiceIncludeList))
                        {
                            filteredServiceList = userTarget.ServiceIncludeList.Replace(" ", string.Empty).Split(',');
                            filterType = ServiceFilterType.Include;
                        }

                        List<ReplicaOrInstanceMonitoringInfo> replicasOrInstances =
                                await GetDeployedReplicasAsync(
                                        new Uri(userTarget.TargetApp),
                                        filteredServiceList,
                                        filterType,
                                        applicationType);

                        if (replicasOrInstances != null && replicasOrInstances.Count > 0)
                        {
                            ReplicaOrInstanceList.AddRange(replicasOrInstances);

                            var targets = userTargetList.Where(x => x.TargetApp != null && x.TargetApp == userTarget.TargetApp
                                                                 || x.TargetAppType != null && x.TargetAppType == userTarget.TargetAppType);

                            if (userTarget.TargetApp != null && !deployedTargetList.Any(r => r.TargetApp == userTarget.TargetApp))
                            {
                                deployedTargetList.AddRange(targets);
                            }

                            replicasOrInstances.Clear();
                        }

                        replicasOrInstances = null;
                    }
                    catch (Exception e) when (e is ArgumentException or FabricException or Win32Exception)
                    {
                        ObserverLogger.LogWarning(
                            $"SetDeployedReplicaOrInstanceListAsync: Unable to process replica information for {userTarget}: {e.Message}");
                    }
                }
            }

            depApps?.Clear();
            depApps = null;
            ObserverLogger.LogInfo("Completed SetDeployedReplicaOrInstanceListAsync.");
            //stopwatch.Stop();
            //ObserverLogger.LogInfo($"SetDeployedReplicaOrInstanceListAsync for {applicationNameFilter?.OriginalString} run duration: {stopwatch.Elapsed}");
        }

        private async Task<List<ReplicaOrInstanceMonitoringInfo>> GetDeployedReplicasAsync(
                                                                     Uri appName,
                                                                     string[] serviceFilterList = null,
                                                                     ServiceFilterType filterType = ServiceFilterType.None,
                                                                     string appTypeName = null)
        {
            ObserverLogger.LogInfo("Starting GetDeployedReplicasAsync.");
            // DEBUG - Perf
            //var stopwatch = Stopwatch.StartNew();
            var deployedReplicaList = await FabricClientInstance.QueryManager.GetDeployedReplicaListAsync(
                                                NodeName,
                                                appName, 
                                                null, 
                                                null, 
                                                ConfigurationSettings.AsyncTimeout, 
                                                Token);

            if (deployedReplicaList == null || !deployedReplicaList.Any()) 
            {
                return null;
            }

            List<DeployedServiceReplica> deployedReplicas;

            try
            {
                deployedReplicas = deployedReplicaList.DistinctBy(x => x.HostProcessId).ToList();
            }
            catch (Exception e) when (e is ArgumentException)
            {
                return null;
            }

            //ObserverLogger.LogInfo($"QueryManager.GetDeployedReplicaListAsync for {appName.OriginalString} run duration: {stopwatch.Elapsed}");
            var replicaMonitoringList = new ConcurrentQueue<ReplicaOrInstanceMonitoringInfo>();
            string appType = appTypeName;

            if (string.IsNullOrWhiteSpace(appType))
            {
                try
                {
                    if (deployedApps.Any(app => app.ApplicationName == appName))
                    {
                        appType = deployedApps.First(app => app.ApplicationName == appName).ApplicationTypeName;
                    }
                }
                catch (Exception e) when (e is ArgumentException or InvalidOperationException)
                {

                }
            }

            SetInstanceOrReplicaMonitoringList(
                appName,
                appType,
                serviceFilterList,
                filterType,
                deployedReplicas,
                replicaMonitoringList);

            ObserverLogger.LogInfo("Completed GetDeployedReplicasAsync.");
            //stopwatch.Stop();
            //ObserverLogger.LogInfo($"GetDeployedReplicasAsync for {appName.OriginalString} run duration: {stopwatch.Elapsed}");

            return replicaMonitoringList.ToList();
        }

        private void SetInstanceOrReplicaMonitoringList(
                        Uri appName,
                        string appTypeName,
                        string[] filterList,
                        ServiceFilterType filterType,
                        List<DeployedServiceReplica> deployedReplicaList,
                        ConcurrentQueue<ReplicaOrInstanceMonitoringInfo> replicaMonitoringList)
        {
            ObserverLogger.LogInfo("Starting SetInstanceOrReplicaMonitoringList.");
            // DEBUG - Perf
            //var stopwatch = Stopwatch.StartNew();

            _ = Parallel.For(0, deployedReplicaList.Count, parallelOptions, (i, state) =>
            {
                if (Token.IsCancellationRequested)
                {
                    state.Stop();
                }

                var deployedReplica = deployedReplicaList[i];
                ReplicaOrInstanceMonitoringInfo replicaInfo = null;

                switch (deployedReplica)
                {
                    case DeployedStatefulServiceReplica statefulReplica when statefulReplica.ReplicaRole is ReplicaRole.Primary or ReplicaRole.ActiveSecondary:
                    {
                        if (filterList != null && filterType != ServiceFilterType.None)
                        {
                            bool isInFilterList = filterList.Any(s => statefulReplica.ServiceName.OriginalString.ToLower().Contains(s.ToLower()));

                            switch (filterType)
                            {
                                case ServiceFilterType.Include when !isInFilterList:
                                case ServiceFilterType.Exclude when isInFilterList:
                                    return;
                            }
                        }

                        replicaInfo = new ReplicaOrInstanceMonitoringInfo
                        {
                            ApplicationName = appName,
                            ApplicationTypeName = appTypeName,
                            HostProcessId = statefulReplica.HostProcessId,
                            ReplicaOrInstanceId = statefulReplica.ReplicaId,
                            PartitionId = statefulReplica.Partitionid,
                            ReplicaRole = statefulReplica.ReplicaRole,
                            ServiceKind = statefulReplica.ServiceKind,
                            ServiceName = statefulReplica.ServiceName,
                            ServiceManifestName = statefulReplica.ServiceManifestName,
                            ServiceTypeName = statefulReplica.ServiceTypeName,
                            ServicePackageActivationId = statefulReplica.ServicePackageActivationId,
                            ServicePackageActivationMode = string.IsNullOrWhiteSpace(statefulReplica.ServicePackageActivationId) ?
                                            ServicePackageActivationMode.SharedProcess : ServicePackageActivationMode.ExclusiveProcess,
                            ReplicaStatus = statefulReplica.ReplicaStatus
                        };

                        /* In order to provide accurate resource usage of an SF service process we need to also account for
                        any processes (children) that the service process (parent) created/spawned. */

                        if (EnableChildProcessMonitoring && replicaInfo?.HostProcessId > 0)
                        {
                            // DEBUG - Perf
                            //var sw = Stopwatch.StartNew();
                            List<(string ProcName, int Pid, DateTime ProcessStartTime)> childPids =
                                ProcessInfoProvider.Instance.GetChildProcessInfo((int)statefulReplica.HostProcessId, Win32HandleToProcessSnapshot);
   
                            if (childPids != null && childPids.Count > 0)
                            {
                                replicaInfo.ChildProcesses = childPids;
                                ObserverLogger.LogInfo($"{replicaInfo?.ServiceName}:{Environment.NewLine}Child procs (name, id): {string.Join(" ", replicaInfo.ChildProcesses)}");
                            }
                            //sw.Stop();
                            //ObserverLogger.LogInfo($"EnableChildProcessMonitoring block run duration: {sw.Elapsed}");
                        }
                        break;
                    }
                    case DeployedStatelessServiceInstance statelessInstance:
                    {
                        if (filterList != null && filterType != ServiceFilterType.None)
                        {
                            bool isInFilterList = filterList.Any(s => statelessInstance.ServiceName.OriginalString.ToLower().Contains(s.ToLower()));

                            switch (filterType)
                            {
                                case ServiceFilterType.Include when !isInFilterList:
                                case ServiceFilterType.Exclude when isInFilterList:
                                    return;
                            }
                        }

                        replicaInfo = new ReplicaOrInstanceMonitoringInfo
                        {
                            ApplicationName = appName,
                            ApplicationTypeName = appTypeName,
                            HostProcessId = statelessInstance.HostProcessId,
                            ReplicaOrInstanceId = statelessInstance.InstanceId,
                            PartitionId = statelessInstance.Partitionid,
                            ReplicaRole = ReplicaRole.None,
                            ServiceKind = statelessInstance.ServiceKind,
                            ServiceName = statelessInstance.ServiceName,
                            ServiceManifestName = statelessInstance.ServiceManifestName,
                            ServiceTypeName = statelessInstance.ServiceTypeName,
                            ServicePackageActivationId = statelessInstance.ServicePackageActivationId,
                            ServicePackageActivationMode = string.IsNullOrWhiteSpace(statelessInstance.ServicePackageActivationId) ?
                                            ServicePackageActivationMode.SharedProcess : ServicePackageActivationMode.ExclusiveProcess,
                            ReplicaStatus = statelessInstance.ReplicaStatus
                        };

                        if (EnableChildProcessMonitoring && replicaInfo?.HostProcessId > 0)
                        {
                            // DEBUG - Perf
                            //var sw = Stopwatch.StartNew();
                            List<(string ProcName, int Pid, DateTime ProcessStartTime)> childPids =
                                ProcessInfoProvider.Instance.GetChildProcessInfo((int)statelessInstance.HostProcessId, Win32HandleToProcessSnapshot);
                            
                            if (childPids != null && childPids.Count > 0)
                            {
                                replicaInfo.ChildProcesses = childPids;
                                ObserverLogger.LogInfo($"{replicaInfo?.ServiceName}:{Environment.NewLine}Child procs (name, id): {string.Join(" ", replicaInfo.ChildProcesses)}");
                            }
                            //sw.Stop();
                            //ObserverLogger.LogInfo($"EnableChildProcessMonitoring block run duration: {sw.Elapsed}");
                        }
                        break;
                    }
                }

                ProcessServiceConfiguration(appTypeName, deployedReplica.CodePackageName, replicaInfo);

                if (replicaInfo?.HostProcessId > 0 && !ReplicaOrInstanceList.Any(r => r.HostProcessId == replicaInfo.HostProcessId))
                {
                    if (IsWindows)
                    {
                        replicaInfo.HostProcessName = NativeMethods.GetProcessNameFromId((int)replicaInfo.HostProcessId);
                    }
                    else // Linux
                    {
                        try
                        {
                            using (Process p = Process.GetProcessById((int)replicaInfo.HostProcessId))
                            {
                                replicaInfo.HostProcessName = p.ProcessName;
                            }
                        }
                        catch (Exception e) when (e is ArgumentException or InvalidOperationException or NotSupportedException)
                        {

                        }
                    }

                    // If Fabric is the hosting process, then this is a Guest Executable or helper code package.
                    if (replicaInfo.HostProcessName != "Fabric")
                    {
                        replicaMonitoringList.Enqueue(replicaInfo);
                    }
                }

                ProcessMultipleHelperCodePackages(appName, appTypeName, deployedReplica, ref replicaMonitoringList, replicaInfo.HostProcessName == "Fabric");
            });
            ObserverLogger.LogInfo("Completed SetInstanceOrReplicaMonitoringList.");
            //stopwatch.Stop();
            //ObserverLogger.LogInfo($"SetInstanceOrReplicaMonitoringList for {appName.OriginalString} run duration: {stopwatch.Elapsed}");
        }

        private void ProcessServiceConfiguration(string appTypeName, string codepackageName, ReplicaOrInstanceMonitoringInfo replicaInfo)
        {
            // ResourceGovernance/AppTypeVer/ServiceTypeVer.
            ObserverLogger.LogInfo($"Starting ProcessServiceConfiguration check for {replicaInfo.ServiceName.OriginalString}.");

            if (string.IsNullOrWhiteSpace(appTypeName))
            {
                return;
            }

            try
            {
                string appTypeVersion = null;
                ApplicationParameterList appParameters = null;
                ApplicationParameterList defaultParameters = null;

                ApplicationList appList =
                    FabricClientInstance.QueryManager.GetApplicationListAsync(
                        replicaInfo.ApplicationName,
                        ConfigurationSettings.AsyncTimeout,
                        Token).Result;

                ApplicationTypeList applicationTypeList =
                    FabricClientInstance.QueryManager.GetApplicationTypeListAsync(
                        appTypeName,
                        ConfigurationSettings.AsyncTimeout,
                        Token).Result;

                if (appList?.Count > 0)
                {
                    try
                    {
                        if (appList.Any(app => app.ApplicationTypeName == appTypeName))
                        {
                            appTypeVersion = appList.First(app => app.ApplicationTypeName == appTypeName).ApplicationTypeVersion;
                            appParameters = appList.First(app => app.ApplicationTypeName == appTypeName).ApplicationParameters;
                            replicaInfo.ApplicationTypeVersion = appTypeVersion;
                        }

                        if (applicationTypeList.Any(app => app.ApplicationTypeVersion == appTypeVersion))
                        {
                            defaultParameters = applicationTypeList.First(app => app.ApplicationTypeVersion == appTypeVersion).DefaultParameters;
                        }
                    }
                    catch (Exception e) when (e is ArgumentException or InvalidOperationException)
                    {

                    }

                    if (!string.IsNullOrWhiteSpace(appTypeVersion))
                    {
                        // RG - Windows-only. Linux is not supported yet.
                        if (IsWindows)
                        {
                            string appManifest =
<<<<<<< HEAD
                                  FabricClientRetryHelper.ExecuteFabricActionWithRetryAsync(
                                     async () =>
                                             await FabricClientInstance.ApplicationManager.GetApplicationManifestAsync(
                                                     appTypeName,
                                                     appTypeVersion,
                                                     ConfigurationSettings.AsyncTimeout,
                                                     Token), Token).Result;
                            string svcManifest =
                                  FabricClientRetryHelper.ExecuteFabricActionWithRetryAsync(
                                      async () =>
                                             await FabricClientInstance.ServiceManager.GetServiceManifestAsync(
                                                     appTypeName, 
                                                     appTypeVersion,
                                                     replicaInfo.ServiceManifestName,
                                                     ConfigurationSettings.AsyncTimeout,
                                                     Token), Token).Result;
=======
                                      FabricClientInstance.ApplicationManager.GetApplicationManifestAsync(
                                        appTypeName,
                                        appTypeVersion,
                                        ConfigurationSettings.AsyncTimeout,
                                        Token).Result;
>>>>>>> 7ec65135

                            if (!string.IsNullOrWhiteSpace(appManifest) && appManifest.Contains($"<{ObserverConstants.RGPolicyNodeName} ") || appManifest.Contains($"<{ObserverConstants.RGSvcPkgPolicyNodeName} "))
                            {
                                ApplicationParameterList parameters = new();
                                FabricClientUtilities.AddParametersIfNotExists(parameters, appParameters);
                                FabricClientUtilities.AddParametersIfNotExists(parameters, defaultParameters);

                                // RG Memory
                                (replicaInfo.RGMemoryEnabled, replicaInfo.RGAppliedMemoryLimitMb) =
                                    fabricClientUtilities.TupleGetMemoryResourceGovernanceInfo(appManifest, replicaInfo.ServiceManifestName, codepackageName, parameters);

                                // RG Cpu - NOTE: Not fully integrated yet. Will ship in 3.2.8. Here for unit testing of base functionality.
                                (replicaInfo.RGCpuEnabled, replicaInfo.RGAppliedCpuLimitCores) =
                                    fabricClientUtilities.TupleGetCpuResourceGovernanceInfo(appManifest, svcManifest, replicaInfo.ServiceManifestName, codepackageName, parameters);
                            }
                        }

                        // ServiceTypeVersion
                        var serviceList =
                            FabricClientInstance.QueryManager.GetServiceListAsync(
                                replicaInfo.ApplicationName,
                                replicaInfo.ServiceName,
                                ConfigurationSettings.AsyncTimeout,
                                Token).Result;

                        if (serviceList?.Count > 0)
                        {
                            try
                            {
                                Uri serviceName = replicaInfo.ServiceName;

                                if (serviceList.Any(s => s.ServiceName == serviceName))
                                {
                                    replicaInfo.ServiceTypeVersion = serviceList.First(s => s.ServiceName == serviceName).ServiceManifestVersion;
                                }
                            }
                            catch (Exception e) when (e is ArgumentException or InvalidOperationException)
                            {

                            }
                        }
                    }
                }
            }
            catch (Exception e) when (e is AggregateException or FabricException or TaskCanceledException or TimeoutException or XmlException)
            {
                ObserverLogger.LogWarning($"Handled: Failed to process Service configuration for {replicaInfo.ServiceName.OriginalString} with exception '{e.Message}'");
                // move along
            }
            ObserverLogger.LogInfo($"Completed ProcessServiceConfiguration for {replicaInfo.ServiceName.OriginalString}.");
        }

        private void ProcessMultipleHelperCodePackages(
                        Uri appName,
                        string appTypeName,
                        DeployedServiceReplica deployedReplica,
                        ref ConcurrentQueue<ReplicaOrInstanceMonitoringInfo> repsOrInstancesInfo,
                        bool isHostedByFabric)
        {
            ObserverLogger.LogInfo($"Starting ProcessMultipleHelperCodePackages for {deployedReplica.ServiceName} (isHostedByFabric = {isHostedByFabric})");
            try
            {
                DeployedCodePackageList codepackages =
                    FabricClientInstance.QueryManager.GetDeployedCodePackageListAsync(
                        NodeName,
                        appName,
                        deployedReplica.ServiceManifestName,
                        null,
                        ConfigurationSettings.AsyncTimeout,
                        Token).Result;

                ReplicaOrInstanceMonitoringInfo replicaInfo = null;

                // Check for multiple code packages or GuestExecutable service (Fabric is the host).
                if (codepackages.Count < 2 && !isHostedByFabric)
                {
                    ObserverLogger.LogInfo($"Completed ProcessMultipleHelperCodePackages.");
                    return;
                }

                if (!codepackages.Any(c => c.CodePackageName != deployedReplica.CodePackageName))
                {
                    ObserverLogger.LogInfo($"No helper code packages detected. Completed ProcessMultipleHelperCodePackages.");
                    return;
                }

                var helperCodePackages = codepackages.Where(c => c.CodePackageName != deployedReplica.CodePackageName);

                foreach (var codepackage in helperCodePackages)
                {
                    if (Token.IsCancellationRequested)
                    {
                        return;
                    }

                    int procId = (int)codepackage.EntryPoint.ProcessId; // The actual process id of the helper or guest executable binary.
                    string procName = null;

                    // Process class is a CPU bottleneck on Windows.
                    if (IsWindows)
                    {
                        procName = NativeMethods.GetProcessNameFromId(procId);
                    }
                    else // Linux
                    {
                        using (var proc = Process.GetProcessById(procId))
                        {
                            try
                            {
                                procName = proc.ProcessName;
                            }
                            catch (Exception e) when (e is InvalidOperationException or NotSupportedException or ArgumentException)
                            {
                                ObserverLogger.LogInfo($"ProcessMultipleHelperCodePackages::GetProcessById(Linux): Handled ExceprocessInfoDictionary.TryRemoveption: {e.Message}");
                            }
                        }
                    }

                    // Make sure procName lookup worked and if so that it is still the process we're looking for.
                    if (string.IsNullOrWhiteSpace(procName) || !EnsureProcess(procName, procId, GetProcessStartTime(procId)))
                    {
                        continue;
                    }

                    // This ensures that support for multiple CodePackages and GuestExecutable services fit naturally into AppObserver's *existing* implementation.
                    replicaInfo = new ReplicaOrInstanceMonitoringInfo
                    {
                        ApplicationName = appName,
                        ApplicationTypeName = appTypeName,
                        HostProcessId = procId,
                        HostProcessName = procName,
                        ReplicaOrInstanceId = deployedReplica is DeployedStatefulServiceReplica replica ?
                                                replica.ReplicaId : ((DeployedStatelessServiceInstance)deployedReplica).InstanceId,
                        PartitionId = deployedReplica.Partitionid,
                        ReplicaRole = deployedReplica is DeployedStatefulServiceReplica rep ? rep.ReplicaRole : ReplicaRole.None,
                        ServiceKind = deployedReplica.ServiceKind,
                        ServiceName = deployedReplica.ServiceName,
                        ServiceManifestName = codepackage.ServiceManifestName,
                        ServiceTypeName = deployedReplica.ServiceTypeName,
                        ServicePackageActivationId = string.IsNullOrWhiteSpace(codepackage.ServicePackageActivationId) ?
                                                        deployedReplica.ServicePackageActivationId : codepackage.ServicePackageActivationId,
                        ServicePackageActivationMode = string.IsNullOrWhiteSpace(codepackage.ServicePackageActivationId) ?
                                                        ServicePackageActivationMode.SharedProcess : ServicePackageActivationMode.ExclusiveProcess,
                        ReplicaStatus = deployedReplica is DeployedStatefulServiceReplica r ?
                                            r.ReplicaStatus : ((DeployedStatelessServiceInstance)deployedReplica).ReplicaStatus,
                    };

                    // If Helper binaries launch child processes, AppObserver will monitor them, too.
                    if (EnableChildProcessMonitoring && procId > 0)
                    {
                        // DEBUG - Perf
                        //var sw = Stopwatch.StartNew();
                        List<(string ProcName, int Pid, DateTime ProcessStartTime)>  childPids = ProcessInfoProvider.Instance.GetChildProcessInfo(procId, Win32HandleToProcessSnapshot);
                        
                        if (childPids != null && childPids.Count > 0)
                        {
                            replicaInfo.ChildProcesses = childPids;
                            ObserverLogger.LogInfo($"{replicaInfo?.ServiceName}:{Environment.NewLine}Child procs (name, id): {string.Join(" ", replicaInfo.ChildProcesses)}");
                        }
                        //sw.Stop();
                        //ObserverLogger.LogInfo($"EnableChildProcessMonitoring block run duration: {sw.Elapsed}");
                    }

                    // ResourceGovernance/AppTypeVer/ServiceTypeVer.
                    ProcessServiceConfiguration(appTypeName, codepackage.CodePackageName, replicaInfo);

                    if (replicaInfo != null && replicaInfo.HostProcessId > 0 &&
                        !repsOrInstancesInfo.Any(r => r.HostProcessId == replicaInfo.HostProcessId && r.HostProcessName == replicaInfo.HostProcessName))
                    {
                        repsOrInstancesInfo.Enqueue(replicaInfo);
                    }
                }
            }
            catch (Exception e) when (e is ArgumentException or FabricException or TaskCanceledException or TimeoutException)
            {
                ObserverLogger.LogInfo($"ProcessMultipleHelperCodePackages: Handled Exception: {e.Message}");
            }
            ObserverLogger.LogInfo($"Completed ProcessMultipleHelperCodePackages.");
        }

        private void LogAllAppResourceDataToCsv(string appName)
        {
            if (!EnableCsvLogging)
            {
                return;
            }

            try
            {
                // CPU Time
                if (AllAppCpuData != null && AllAppCpuData.ContainsKey(appName))
                {
                    CsvFileLogger.LogData(
                        fileName,
                        appName,
                        ErrorWarningProperty.CpuTime,
                        "Average",
                        AllAppCpuData.First(x => x.Key == appName).Value.AverageDataValue);

                    CsvFileLogger.LogData(
                        fileName,
                        appName,
                        ErrorWarningProperty.CpuTime,
                        "Peak",
                        AllAppCpuData.First(x => x.Key == appName).Value.MaxDataValue);
                }

                // Memory - Working set \\

                if (AllAppMemDataMb != null && AllAppMemDataMb.ContainsKey(appName))
                {
                    CsvFileLogger.LogData(
                        fileName,
                        appName,
                        ErrorWarningProperty.MemoryConsumptionMb,
                        "Average",
                        AllAppMemDataMb.First(x => x.Key == appName).Value.AverageDataValue);

                    CsvFileLogger.LogData(
                        fileName,
                        appName,
                        ErrorWarningProperty.MemoryConsumptionMb,
                        "Peak",
                        AllAppMemDataMb.First(x => x.Key == appName).Value.MaxDataValue);
                }

                if (AllAppMemDataPercent != null && AllAppMemDataPercent.ContainsKey(appName))
                {
                    CsvFileLogger.LogData(
                       fileName,
                       appName,
                       ErrorWarningProperty.MemoryConsumptionPercentage,
                       "Average",
                       AllAppMemDataPercent.First(x => x.Key == appName).Value.AverageDataValue);

                    CsvFileLogger.LogData(
                        fileName,
                        appName,
                        ErrorWarningProperty.MemoryConsumptionPercentage,
                        "Peak",
                        AllAppMemDataPercent.FirstOrDefault(x => x.Key == appName).Value.MaxDataValue);
                }

                // Memory - Private Bytes \\

                if (IsWindows)
                {
                    if (AllAppPrivateBytesDataMb != null && AllAppPrivateBytesDataMb.ContainsKey(appName))
                    {
                        if (AllAppPrivateBytesDataMb.Any(x => x.Key == appName))
                        {
                            CsvFileLogger.LogData(
                                fileName,
                                appName,
                                ErrorWarningProperty.PrivateBytesMb,
                                "Average",
                                AllAppPrivateBytesDataMb.First(x => x.Key == appName).Value.AverageDataValue);

                            CsvFileLogger.LogData(
                                fileName,
                                appName,
                                ErrorWarningProperty.PrivateBytesMb,
                                "Peak",
                                AllAppPrivateBytesDataMb.First(x => x.Key == appName).Value.MaxDataValue);
                        }
                    }

                    if (AllAppPrivateBytesDataPercent != null && AllAppPrivateBytesDataPercent.ContainsKey(appName))
                    {
                        if (AllAppPrivateBytesDataPercent.Any(x => x.Key == appName))
                        {
                            CsvFileLogger.LogData(
                               fileName,
                               appName,
                               ErrorWarningProperty.PrivateBytesPercent,
                               "Average",
                               AllAppPrivateBytesDataPercent.First(x => x.Key == appName).Value.AverageDataValue);

                            CsvFileLogger.LogData(
                                fileName,
                                appName,
                                ErrorWarningProperty.PrivateBytesPercent,
                                "Peak",
                                AllAppPrivateBytesDataPercent.FirstOrDefault(x => x.Key == appName).Value.MaxDataValue);
                        }
                    }
                }

                // Ports \\

                if (AllAppTotalActivePortsData != null && AllAppTotalActivePortsData.ContainsKey(appName))
                {
                    if (AllAppTotalActivePortsData.Any(x => x.Key == appName))
                    {
                        CsvFileLogger.LogData(
                            fileName,
                            appName,
                            ErrorWarningProperty.ActiveTcpPorts,
                            "Total",
                            AllAppTotalActivePortsData.First(x => x.Key == appName).Value.MaxDataValue);
                    }
                }

                if (AllAppEphemeralPortsData != null && AllAppEphemeralPortsData.ContainsKey(appName))
                {
                    if (AllAppEphemeralPortsData.Any(x => x.Key == appName))
                    {
                        CsvFileLogger.LogData(
                            fileName,
                            appName,
                            ErrorWarningProperty.ActiveEphemeralPorts,
                            "Total",
                            AllAppEphemeralPortsData.First(x => x.Key == appName).Value.MaxDataValue);
                    }
                }

                // Handles
                if (AllAppHandlesData != null && AllAppHandlesData.ContainsKey(appName))
                {
                    if (AllAppHandlesData.Any(x => x.Key == appName))
                    {
                        CsvFileLogger.LogData(
                             fileName,
                             appName,
                             ErrorWarningProperty.AllocatedFileHandles,
                             "Total",
                             AllAppHandlesData.First(x => x.Key == appName).Value.MaxDataValue);
                    }
                }
            }
            catch (Exception e) when (e is ArgumentException or InvalidOperationException)
            {
                ObserverLogger.LogWarning($"Failure generating CSV data: {e.Message}");
            }

            DataTableFileLogger.Flush();
        }

        private bool EnsureProcess(string procName, int procId, DateTime processStartTime)
        {
            if (string.IsNullOrWhiteSpace(procName) || procId == 0)
            {
                return false;
            }

            // Linux.
            if (!IsWindows)
            {
                try
                {
                    using (Process proc = Process.GetProcessById(procId))
                    {
                        return proc.ProcessName == procName && proc.StartTime == processStartTime;
                    }
                }
                catch (Exception e) when (e is ArgumentException or InvalidOperationException)
                {
                    ObserverLogger.LogWarning($"Linux EnsureProcess failure: {e.Message}");
                    return false;
                }
            }

            // Windows.
            try
            {
                return NativeMethods.GetProcessNameFromId(procId) == procName && processStartTime == GetProcessStartTime(procId);
            }
            catch (Win32Exception e)
            {
                ObserverLogger.LogWarning($"Windows EnsureProcess failure: {e.Message}");
            }

            return false;
        }

        private DateTime GetProcessStartTime(int processId)
        {
            try
            {
                if (IsWindows)
                {
                    return NativeMethods. GetProcessStartTime(processId);
                }
                else
                {
                    using Process p = Process.GetProcessById(processId);
                    return p.StartTime;
                }
            }
            catch (Exception e) when (e is Win32Exception or ArgumentException or InvalidOperationException)
            {
                ObserverLogger.LogInfo($"Unable to get process start time: {e.Message}. This means process {processId} is no longer running.");
            }

            return DateTime.MinValue;
        }

        public void CleanUp()
        {
            ObserverLogger.LogInfo("Starting CleanUp...");
            deployedTargetList?.Clear();
            deployedTargetList = null;

            userTargetList?.Clear();
            userTargetList = null;

            ReplicaOrInstanceList?.Clear();
            ReplicaOrInstanceList = null;

            processInfoDictionary?.Clear();
            processInfoDictionary = null;

            deployedApps?.Clear();
            deployedApps = null;

            if (AllAppCpuData != null && AllAppCpuData.All(frud => !frud.Value.ActiveErrorOrWarning))
            {
                AllAppCpuData?.Clear();
                AllAppCpuData = null;
            }

            if (AllAppEphemeralPortsData != null && AllAppEphemeralPortsData.All(frud => !frud.Value.ActiveErrorOrWarning))
            {
                AllAppEphemeralPortsData?.Clear();
                AllAppEphemeralPortsData = null;
            }

            if (AllAppEphemeralPortsDataPercent != null && AllAppEphemeralPortsDataPercent.All(frud => !frud.Value.ActiveErrorOrWarning))
            {
                AllAppEphemeralPortsDataPercent?.Clear();
                AllAppEphemeralPortsDataPercent = null;
            }

            if (AllAppHandlesData != null && AllAppHandlesData.All(frud => !frud.Value.ActiveErrorOrWarning))
            {
                AllAppHandlesData?.Clear();
                AllAppHandlesData = null;
            }

            if (AllAppMemDataMb != null && AllAppMemDataMb.All(frud => !frud.Value.ActiveErrorOrWarning))
            {
                AllAppMemDataMb?.Clear();
                AllAppMemDataMb = null;
            }

            if (AllAppMemDataPercent != null && AllAppMemDataPercent.All(frud => !frud.Value.ActiveErrorOrWarning))
            {
                AllAppMemDataPercent?.Clear();
                AllAppMemDataPercent = null;
            }

            if (AllAppTotalActivePortsData != null && AllAppTotalActivePortsData.All(frud => !frud.Value.ActiveErrorOrWarning))
            {
                AllAppTotalActivePortsData?.Clear();
                AllAppTotalActivePortsData = null;
            }

            if (AllAppThreadsData != null && AllAppThreadsData.All(frud => !frud.Value.ActiveErrorOrWarning))
            {
                AllAppThreadsData?.Clear();
                AllAppThreadsData = null;
            }

            // Windows-only cleanup.
            if (IsWindows)
            {
                if (AllAppKvsLvidsData != null && AllAppKvsLvidsData.All(frud => !frud.Value.ActiveErrorOrWarning))
                {
                    AllAppKvsLvidsData?.Clear();
                    AllAppKvsLvidsData = null;
                }

                if (AllAppPrivateBytesDataMb != null && AllAppPrivateBytesDataMb.All(frud => !frud.Value.ActiveErrorOrWarning))
                {
                    AllAppPrivateBytesDataMb?.Clear();
                    AllAppPrivateBytesDataMb = null;
                }

                if (AllAppPrivateBytesDataPercent != null && AllAppPrivateBytesDataPercent.All(frud => !frud.Value.ActiveErrorOrWarning))
                {
                    AllAppPrivateBytesDataPercent?.Clear();
                    AllAppPrivateBytesDataPercent = null;
                }

                if (AllAppRGMemoryUsagePercent != null && AllAppRGMemoryUsagePercent.All(frud => !frud.Value.ActiveErrorOrWarning))
                {
                    AllAppRGMemoryUsagePercent?.Clear();
                    AllAppRGMemoryUsagePercent = null;
                }

                if (AllAppRGCpuUsagePercent != null && AllAppRGCpuUsagePercent.All(frud => !frud.Value.ActiveErrorOrWarning))
                {
                    AllAppRGCpuUsagePercent?.Clear();
                    AllAppRGCpuUsagePercent = null;
                }

                if (handleToProcSnapshot != null)
                {
                    handleToProcSnapshot.Dispose();
                    GC.KeepAlive(handleToProcSnapshot);
                    handleToProcSnapshot = null;
                }

                if (descendantDictionaryNotEmpty)
                {
                    NativeMethods.ClearSFUserChildProcessDataCache();
                }
            }
            ObserverLogger.LogInfo("Completed CleanUp...");
        }
    }
}<|MERGE_RESOLUTION|>--- conflicted
+++ resolved
@@ -13,8 +13,8 @@
 using System.Fabric.Health;
 using System.Fabric.Query;
 using System.IO;
-using System.Linq;
-using System.Runtime.InteropServices;
+using System.Linq;
+using System.Runtime.InteropServices;
 using System.Threading;
 using System.Threading.Tasks;
 using System.Xml;
@@ -129,8 +129,8 @@
         public bool MonitorResourceGovernanceLimits
         {
             get; set;
-        }
-
+        }
+
         private NativeMethods.SafeObjectHandle handleToProcSnapshot = null;
         
         public NativeMethods.SafeObjectHandle Win32HandleToProcessSnapshot
@@ -144,9 +144,9 @@
                 }
 
                 // If the more performant approach (see NativeMethods.cs) for getting child processes worked, then don't proceed.
-                if (descendantDictionaryNotEmpty)
-                {
-                    return null;
+                if (descendantDictionaryNotEmpty)
+                {
+                    return null;
                 }
 
                 if (handleToProcSnapshot == null)
@@ -209,18 +209,18 @@
                 }
             }
             catch (FabricException fe)
-            { 
-                if (fe.ErrorCode == FabricErrorCode.ApplicationNotFound || fe.ErrorCode == FabricErrorCode.ApplicationTypeNotFound)
-                {
-                    // Ignore these. These can happen when some target service was deleted while FO was gathering related data for entity, for example.
-                }
-                throw;
+            { 
+                if (fe.ErrorCode == FabricErrorCode.ApplicationNotFound || fe.ErrorCode == FabricErrorCode.ApplicationTypeNotFound)
+                {
+                    // Ignore these. These can happen when some target service was deleted while FO was gathering related data for entity, for example.
+                }
+                throw;
             }
             catch (Exception e)
             {
-                if (e is OutOfMemoryException)
-                {
-                    Environment.FailFast($"FO hit an OOM:{Environment.NewLine}{Environment.StackTrace}");
+                if (e is OutOfMemoryException)
+                {
+                    Environment.FailFast($"FO hit an OOM:{Environment.NewLine}{Environment.StackTrace}");
                 }
 
                 ObserverLogger.LogError( $"InitializeAsync failure: {e.Message}. Exiting AppObsever.");
@@ -323,7 +323,7 @@
                 {
                     processId = (int)repOrInst.HostProcessId;
 
-                    // Make sure the process was monitored - it could have been removed during monitoring if some measurement code detected it was
+                    // Make sure the process was monitored - it could have been removed during monitoring if some measurement code detected it was
                     // no longer running at the time.
                     if (!processInfoDictionary.ContainsKey(processId))
                     {
@@ -385,25 +385,25 @@
 
                         if (hasChildProcs)
                         {
-                            var targetFruds = AllAppCpuData.Where(f => f.Key.StartsWith(id));
-                            ConcurrentDictionary<string, FabricResourceUsageData<double>> childProcDictionary = new();
-
-                            foreach (var frud in targetFruds)
-                            {
-                                // Parent.
-                                if (frud.Key == id)
-                                {
-                                    continue;
-                                }
-
-                                _ = childProcDictionary.TryAdd(frud.Key, frud.Value);
+                            var targetFruds = AllAppCpuData.Where(f => f.Key.StartsWith(id));
+                            ConcurrentDictionary<string, FabricResourceUsageData<double>> childProcDictionary = new();
+
+                            foreach (var frud in targetFruds)
+                            {
+                                // Parent.
+                                if (frud.Key == id)
+                                {
+                                    continue;
+                                }
+
+                                _ = childProcDictionary.TryAdd(frud.Key, frud.Value);
                             }
 
                             ProcessChildProcs(ref childProcDictionary, ref childProcessTelemetryDataList, repOrInst, app, ref parentFrud, token);
 
                             // Remove children from resource metric dictionary (we don't want to report on the child procs individually).
-                            foreach (var item in childProcDictionary)
-                            {
+                            foreach (var item in childProcDictionary)
+                            {
                                 _ = AllAppCpuData.TryRemove(item);
                             }
                         }
@@ -428,26 +428,26 @@
                         var parentFrud = AllAppMemDataMb[id];
 
                         if (hasChildProcs)
-                        {
-                            var targetFruds = AllAppMemDataMb.Where(f => f.Key.StartsWith(id));
-                            ConcurrentDictionary<string, FabricResourceUsageData<float>> childProcDictionary = new();
-
-                            foreach (var frud in targetFruds)
-                            {
-                                // Parent.
-                                if (frud.Key == id)
-                                {
-                                    continue;
-                                }
-
-                                _ = childProcDictionary.TryAdd(frud.Key, frud.Value);
+                        {
+                            var targetFruds = AllAppMemDataMb.Where(f => f.Key.StartsWith(id));
+                            ConcurrentDictionary<string, FabricResourceUsageData<float>> childProcDictionary = new();
+
+                            foreach (var frud in targetFruds)
+                            {
+                                // Parent.
+                                if (frud.Key == id)
+                                {
+                                    continue;
+                                }
+
+                                _ = childProcDictionary.TryAdd(frud.Key, frud.Value);
                             }
 
                             ProcessChildProcs(ref childProcDictionary, ref childProcessTelemetryDataList, repOrInst, app, ref parentFrud, token);
 
                             // Remove children from resource metric dictionary (we don't want to report on the child procs individually).
-                            foreach (var item in childProcDictionary)
-                            {
+                            foreach (var item in childProcDictionary)
+                            {
                                 _ = AllAppMemDataMb.TryRemove(item);
                             }
                         }
@@ -472,25 +472,25 @@
 
                         if (hasChildProcs)
                         {
-                            var targetFruds = AllAppMemDataPercent.Where(f => f.Key.StartsWith(id));
-                            ConcurrentDictionary<string, FabricResourceUsageData<double>> childProcDictionary = new();
-
-                            foreach (var frud in targetFruds)
-                            {
-                                // Parent.
-                                if (frud.Key == id)
-                                {
-                                    continue;
-                                }
-
-                                _ = childProcDictionary.TryAdd(frud.Key, frud.Value);
+                            var targetFruds = AllAppMemDataPercent.Where(f => f.Key.StartsWith(id));
+                            ConcurrentDictionary<string, FabricResourceUsageData<double>> childProcDictionary = new();
+
+                            foreach (var frud in targetFruds)
+                            {
+                                // Parent.
+                                if (frud.Key == id)
+                                {
+                                    continue;
+                                }
+
+                                _ = childProcDictionary.TryAdd(frud.Key, frud.Value);
                             }
 
                             ProcessChildProcs(ref childProcDictionary, ref childProcessTelemetryDataList, repOrInst, app, ref parentFrud, token);
 
                             // Remove children from resource metric dictionary (we don't want to report on the child procs individually).
-                            foreach (var item in childProcDictionary)
-                            {
+                            foreach (var item in childProcDictionary)
+                            {
                                 _ = AllAppMemDataPercent.TryRemove(item);
                             }
                         }
@@ -512,32 +512,32 @@
                     if (AllAppPrivateBytesDataMb.ContainsKey(id))
                     {
                         if (app.WarningPrivateBytesMb > 0 || app.ErrorPrivateBytesMb > 0)
-                        {
-                            var parentFrud = AllAppPrivateBytesDataMb[id];
-
-                            if (hasChildProcs)
-                            {
-                                var targetFruds = AllAppPrivateBytesDataMb.Where(f => f.Key.StartsWith(id));
-                                ConcurrentDictionary<string, FabricResourceUsageData<float>> childProcDictionary = new();
-
-                                foreach (var frud in targetFruds)
-                                {
-                                    // Parent.
-                                    if (frud.Key == id)
-                                    {
-                                        continue;
-                                    }
-
-                                    _ = childProcDictionary.TryAdd(frud.Key, frud.Value);
-                                }
-
-                                ProcessChildProcs(ref childProcDictionary, ref childProcessTelemetryDataList, repOrInst, app, ref parentFrud, token);
-
-                                // Remove children from resource metric dictionary (we don't want to report on the child procs individually).
-                                foreach (var item in childProcDictionary)
-                                {
-                                    _ = AllAppPrivateBytesDataMb.TryRemove(item);
-                                }
+                        {
+                            var parentFrud = AllAppPrivateBytesDataMb[id];
+
+                            if (hasChildProcs)
+                            {
+                                var targetFruds = AllAppPrivateBytesDataMb.Where(f => f.Key.StartsWith(id));
+                                ConcurrentDictionary<string, FabricResourceUsageData<float>> childProcDictionary = new();
+
+                                foreach (var frud in targetFruds)
+                                {
+                                    // Parent.
+                                    if (frud.Key == id)
+                                    {
+                                        continue;
+                                    }
+
+                                    _ = childProcDictionary.TryAdd(frud.Key, frud.Value);
+                                }
+
+                                ProcessChildProcs(ref childProcDictionary, ref childProcessTelemetryDataList, repOrInst, app, ref parentFrud, token);
+
+                                // Remove children from resource metric dictionary (we don't want to report on the child procs individually).
+                                foreach (var item in childProcDictionary)
+                                {
+                                    _ = AllAppPrivateBytesDataMb.TryRemove(item);
+                                }
                             }
 
                             ProcessResourceDataReportHealth(
@@ -559,31 +559,31 @@
                     {
                         if (app.WarningPrivateBytesPercent > 0 || app.ErrorPrivateBytesPercent > 0)
                         {
-                            var parentFrud = AllAppPrivateBytesDataPercent[id];
-
-                            if (hasChildProcs)
-                            {
-                                var targetFruds = AllAppPrivateBytesDataPercent.Where(f => f.Key.StartsWith(id));
-                                ConcurrentDictionary<string, FabricResourceUsageData<double>> childProcDictionary = new();
-
-                                foreach (var frud in targetFruds)
-                                {
-                                    // Parent.
-                                    if (frud.Key == id)
-                                    {
-                                        continue;
-                                    }
-
-                                    _ = childProcDictionary.TryAdd(frud.Key, frud.Value);
-                                }
-
-                                ProcessChildProcs(ref childProcDictionary, ref childProcessTelemetryDataList, repOrInst, app, ref parentFrud, token);
-
-                                // Remove children from resource metric dictionary (we don't want to report on the child procs individually).
-                                foreach (var item in childProcDictionary)
-                                {
-                                    _ = AllAppPrivateBytesDataPercent.TryRemove(item);
-                                }
+                            var parentFrud = AllAppPrivateBytesDataPercent[id];
+
+                            if (hasChildProcs)
+                            {
+                                var targetFruds = AllAppPrivateBytesDataPercent.Where(f => f.Key.StartsWith(id));
+                                ConcurrentDictionary<string, FabricResourceUsageData<double>> childProcDictionary = new();
+
+                                foreach (var frud in targetFruds)
+                                {
+                                    // Parent.
+                                    if (frud.Key == id)
+                                    {
+                                        continue;
+                                    }
+
+                                    _ = childProcDictionary.TryAdd(frud.Key, frud.Value);
+                                }
+
+                                ProcessChildProcs(ref childProcDictionary, ref childProcessTelemetryDataList, repOrInst, app, ref parentFrud, token);
+
+                                // Remove children from resource metric dictionary (we don't want to report on the child procs individually).
+                                foreach (var item in childProcDictionary)
+                                {
+                                    _ = AllAppPrivateBytesDataPercent.TryRemove(item);
+                                }
                             }
 
                             ProcessResourceDataReportHealth(
@@ -606,27 +606,27 @@
                         var parentFrud = AllAppRGMemoryUsagePercent[id];
 
                         if (hasChildProcs)
-                        {
-                            var targetFruds = AllAppRGMemoryUsagePercent.Where(f => f.Key.StartsWith(id));
-                            ConcurrentDictionary<string, FabricResourceUsageData<double>> childProcDictionary = new();
-
-                            foreach (var frud in targetFruds)
-                            {
-                                // Parent.
-                                if (frud.Key == id)
-                                {
-                                    continue;
-                                }
-
-                                _ = childProcDictionary.TryAdd(frud.Key, frud.Value);
-                            }
-
-                            ProcessChildProcs(ref childProcDictionary, ref childProcessTelemetryDataList, repOrInst, app, ref parentFrud, token);
-
-                            // Remove children from resource metric dictionary (we don't want to report on the child procs individually).
-                            foreach (var item in childProcDictionary)
-                            {
-                                _ = AllAppRGMemoryUsagePercent.TryRemove(item);
+                        {
+                            var targetFruds = AllAppRGMemoryUsagePercent.Where(f => f.Key.StartsWith(id));
+                            ConcurrentDictionary<string, FabricResourceUsageData<double>> childProcDictionary = new();
+
+                            foreach (var frud in targetFruds)
+                            {
+                                // Parent.
+                                if (frud.Key == id)
+                                {
+                                    continue;
+                                }
+
+                                _ = childProcDictionary.TryAdd(frud.Key, frud.Value);
+                            }
+
+                            ProcessChildProcs(ref childProcDictionary, ref childProcessTelemetryDataList, repOrInst, app, ref parentFrud, token);
+
+                            // Remove children from resource metric dictionary (we don't want to report on the child procs individually).
+                            foreach (var item in childProcDictionary)
+                            {
+                                _ = AllAppRGMemoryUsagePercent.TryRemove(item);
                             }
                         }
 
@@ -650,26 +650,26 @@
 
                         if (hasChildProcs)
                         {
-                            var targetFruds = AllAppRGCpuUsagePercent.Where(f => f.Key.StartsWith(id));
-                            ConcurrentDictionary<string, FabricResourceUsageData<double>> childProcDictionary = new();
-
-                            foreach (var frud in targetFruds)
-                            {
-                                // Parent.
-                                if (frud.Key == id)
-                                {
-                                    continue;
-                                }
-
-                                _ = childProcDictionary.TryAdd(frud.Key, frud.Value);
-                            }
-
-                            ProcessChildProcs(ref childProcDictionary, ref childProcessTelemetryDataList, repOrInst, app, ref parentFrud, token);
-
-                            // Remove children from resource metric dictionary (we don't want to report on the child procs individually).
-                            foreach (var item in childProcDictionary)
-                            {
-                                _ = AllAppRGMemoryUsagePercent.TryRemove(item);
+                            var targetFruds = AllAppRGCpuUsagePercent.Where(f => f.Key.StartsWith(id));
+                            ConcurrentDictionary<string, FabricResourceUsageData<double>> childProcDictionary = new();
+
+                            foreach (var frud in targetFruds)
+                            {
+                                // Parent.
+                                if (frud.Key == id)
+                                {
+                                    continue;
+                                }
+
+                                _ = childProcDictionary.TryAdd(frud.Key, frud.Value);
+                            }
+
+                            ProcessChildProcs(ref childProcDictionary, ref childProcessTelemetryDataList, repOrInst, app, ref parentFrud, token);
+
+                            // Remove children from resource metric dictionary (we don't want to report on the child procs individually).
+                            foreach (var item in childProcDictionary)
+                            {
+                                _ = AllAppRGMemoryUsagePercent.TryRemove(item);
                             }
                         }
 
@@ -692,27 +692,27 @@
                         var parentFrud = AllAppTotalActivePortsData[id];
 
                         if (hasChildProcs)
-                        {
-                            var targetFruds = AllAppTotalActivePortsData.Where(f => f.Key.StartsWith(id));
-                            ConcurrentDictionary<string, FabricResourceUsageData<int>> childProcDictionary = new();
-
-                            foreach (var frud in targetFruds)
-                            {
-                                // Parent.
-                                if (frud.Key == id)
-                                {
-                                    continue;
-                                }
-
-                                _ = childProcDictionary.TryAdd(frud.Key, frud.Value);
-                            }
-
-                            ProcessChildProcs(ref childProcDictionary, ref childProcessTelemetryDataList, repOrInst, app, ref parentFrud, token);
-
-                            // Remove children from resource metric dictionary (we don't want to report on the child procs individually).
-                            foreach (var item in childProcDictionary)
-                            {
-                                _ = AllAppTotalActivePortsData.TryRemove(item);
+                        {
+                            var targetFruds = AllAppTotalActivePortsData.Where(f => f.Key.StartsWith(id));
+                            ConcurrentDictionary<string, FabricResourceUsageData<int>> childProcDictionary = new();
+
+                            foreach (var frud in targetFruds)
+                            {
+                                // Parent.
+                                if (frud.Key == id)
+                                {
+                                    continue;
+                                }
+
+                                _ = childProcDictionary.TryAdd(frud.Key, frud.Value);
+                            }
+
+                            ProcessChildProcs(ref childProcDictionary, ref childProcessTelemetryDataList, repOrInst, app, ref parentFrud, token);
+
+                            // Remove children from resource metric dictionary (we don't want to report on the child procs individually).
+                            foreach (var item in childProcDictionary)
+                            {
+                                _ = AllAppTotalActivePortsData.TryRemove(item);
                             }
                         }
 
@@ -736,28 +736,28 @@
 
                         if (hasChildProcs)
                         {
-                            var targetFruds = AllAppEphemeralPortsData.Where(f => f.Key.StartsWith(id));
-                            ConcurrentDictionary<string, FabricResourceUsageData<int>> childProcDictionary = new();
-
-                            foreach (var frud in targetFruds)
-                            {
-                                // Parent.
-                                if (frud.Key == id)
-                                {
-                                    continue;
-                                }
-
-                                _ = childProcDictionary.TryAdd(frud.Key, frud.Value);
+                            var targetFruds = AllAppEphemeralPortsData.Where(f => f.Key.StartsWith(id));
+                            ConcurrentDictionary<string, FabricResourceUsageData<int>> childProcDictionary = new();
+
+                            foreach (var frud in targetFruds)
+                            {
+                                // Parent.
+                                if (frud.Key == id)
+                                {
+                                    continue;
+                                }
+
+                                _ = childProcDictionary.TryAdd(frud.Key, frud.Value);
+                            }
+
+                            ProcessChildProcs(ref childProcDictionary, ref childProcessTelemetryDataList, repOrInst, app, ref parentFrud, token);
+
+                            // Remove children from resource metric dictionary (we don't want to report on the child procs individually).
+                            foreach (var item in childProcDictionary)
+                            {
+                                _ = AllAppEphemeralPortsData.TryRemove(item);
                             }
-
-                            ProcessChildProcs(ref childProcDictionary, ref childProcessTelemetryDataList, repOrInst, app, ref parentFrud, token);
-
-                            // Remove children from resource metric dictionary (we don't want to report on the child procs individually).
-                            foreach (var item in childProcDictionary)
-                            {
-                                _ = AllAppEphemeralPortsData.TryRemove(item);
-                            }
-                        }
+                        }
                     
                         ProcessResourceDataReportHealth(
                             parentFrud,
@@ -778,30 +778,30 @@
                         var parentFrud = AllAppEphemeralPortsDataPercent[id];
 
                         if (hasChildProcs)
-                        {
-                            var targetFruds = AllAppEphemeralPortsDataPercent.Where(f => f.Key.StartsWith(id));
-                            ConcurrentDictionary<string, FabricResourceUsageData<double>> childProcDictionary = new();
-
-                            foreach (var frud in targetFruds)
-                            {
-                                // Parent.
-                                if (frud.Key == id)
-                                {
-                                    continue;
-                                }
-
-                                _ = childProcDictionary.TryAdd(frud.Key, frud.Value);
+                        {
+                            var targetFruds = AllAppEphemeralPortsDataPercent.Where(f => f.Key.StartsWith(id));
+                            ConcurrentDictionary<string, FabricResourceUsageData<double>> childProcDictionary = new();
+
+                            foreach (var frud in targetFruds)
+                            {
+                                // Parent.
+                                if (frud.Key == id)
+                                {
+                                    continue;
+                                }
+
+                                _ = childProcDictionary.TryAdd(frud.Key, frud.Value);
+                            }
+
+                            ProcessChildProcs(ref childProcDictionary, ref childProcessTelemetryDataList, repOrInst, app, ref parentFrud, token);
+
+                            // Remove children from resource metric dictionary (we don't want to report on the child procs individually).
+                            foreach (var item in childProcDictionary)
+                            {
+                                _ = AllAppEphemeralPortsDataPercent.TryRemove(item);
                             }
-
-                            ProcessChildProcs(ref childProcDictionary, ref childProcessTelemetryDataList, repOrInst, app, ref parentFrud, token);
-
-                            // Remove children from resource metric dictionary (we don't want to report on the child procs individually).
-                            foreach (var item in childProcDictionary)
-                            {
-                                _ = AllAppEphemeralPortsDataPercent.TryRemove(item);
-                            }
-                        }
-
+                        }
+
                         ProcessResourceDataReportHealth(
                             parentFrud,
                             app.NetworkErrorEphemeralPortsPercent,
@@ -812,7 +812,7 @@
                             repOrInst,
                             app.DumpProcessOnError && EnableProcessDumps,
                             app.DumpProcessOnWarning && EnableProcessDumps,
-                            processId);
+                            processId);
                     }
 
                     // Handles
@@ -822,26 +822,26 @@
 
                         if (hasChildProcs)
                         {
-                            var targetFruds = AllAppHandlesData.Where(f => f.Key.StartsWith(id));
-                            ConcurrentDictionary<string, FabricResourceUsageData<float>> childProcDictionary = new();
-
-                            foreach (var frud in targetFruds)
-                            {
-                                // Parent.
-                                if (frud.Key == id)
-                                {
-                                    continue;
-                                }
-
-                                _ = childProcDictionary.TryAdd(frud.Key, frud.Value);
-                            }
-
-                            ProcessChildProcs(ref childProcDictionary, ref childProcessTelemetryDataList, repOrInst, app, ref parentFrud, token);
-
-                            // Remove children from resource metric dictionary (we don't want to report on the child procs individually).
-                            foreach (var item in childProcDictionary)
-                            {
-                                _ = AllAppHandlesData.TryRemove(item);
+                            var targetFruds = AllAppHandlesData.Where(f => f.Key.StartsWith(id));
+                            ConcurrentDictionary<string, FabricResourceUsageData<float>> childProcDictionary = new();
+
+                            foreach (var frud in targetFruds)
+                            {
+                                // Parent.
+                                if (frud.Key == id)
+                                {
+                                    continue;
+                                }
+
+                                _ = childProcDictionary.TryAdd(frud.Key, frud.Value);
+                            }
+
+                            ProcessChildProcs(ref childProcDictionary, ref childProcessTelemetryDataList, repOrInst, app, ref parentFrud, token);
+
+                            // Remove children from resource metric dictionary (we don't want to report on the child procs individually).
+                            foreach (var item in childProcDictionary)
+                            {
+                                _ = AllAppHandlesData.TryRemove(item);
                             }
                         }
 
@@ -865,26 +865,26 @@
 
                         if (hasChildProcs)
                         {
-                            var targetFruds = AllAppThreadsData.Where(f => f.Key.StartsWith(id));
-                            ConcurrentDictionary<string, FabricResourceUsageData<int>> childProcDictionary = new();
-
-                            foreach (var frud in targetFruds)
-                            {
-                                // Parent.
-                                if (frud.Key == id)
-                                {
-                                    continue;
-                                }
-
-                                _ = childProcDictionary.TryAdd(frud.Key, frud.Value);
-                            }
-
-                            ProcessChildProcs(ref childProcDictionary, ref childProcessTelemetryDataList, repOrInst, app, ref parentFrud, token);
-
-                            // Remove children from resource metric dictionary (we don't want to report on the child procs individually).
-                            foreach (var item in childProcDictionary)
-                            {
-                                _ = AllAppThreadsData.TryRemove(item);
+                            var targetFruds = AllAppThreadsData.Where(f => f.Key.StartsWith(id));
+                            ConcurrentDictionary<string, FabricResourceUsageData<int>> childProcDictionary = new();
+
+                            foreach (var frud in targetFruds)
+                            {
+                                // Parent.
+                                if (frud.Key == id)
+                                {
+                                    continue;
+                                }
+
+                                _ = childProcDictionary.TryAdd(frud.Key, frud.Value);
+                            }
+
+                            ProcessChildProcs(ref childProcDictionary, ref childProcessTelemetryDataList, repOrInst, app, ref parentFrud, token);
+
+                            // Remove children from resource metric dictionary (we don't want to report on the child procs individually).
+                            foreach (var item in childProcDictionary)
+                            {
+                                _ = AllAppThreadsData.TryRemove(item);
                             }
                         }
 
@@ -908,26 +908,26 @@
 
                         if (hasChildProcs)
                         {
-                            var targetFruds = AllAppKvsLvidsData.Where(f => f.Key.StartsWith(id));
-                            ConcurrentDictionary<string, FabricResourceUsageData<double>> childProcDictionary = new();
-
-                            foreach (var frud in targetFruds)
-                            {
-                                // Parent.
-                                if (frud.Key == id)
-                                {
-                                    continue;
-                                }
-
-                                _ = childProcDictionary.TryAdd(frud.Key, frud.Value);
-                            }
-
-                            ProcessChildProcs(ref childProcDictionary, ref childProcessTelemetryDataList, repOrInst, app, ref parentFrud, token);
-
-                            // Remove children from resource metric dictionary (we don't want to report on the child procs individually).
-                            foreach (var item in childProcDictionary)
-                            {
-                                _ = AllAppKvsLvidsData.TryRemove(item);
+                            var targetFruds = AllAppKvsLvidsData.Where(f => f.Key.StartsWith(id));
+                            ConcurrentDictionary<string, FabricResourceUsageData<double>> childProcDictionary = new();
+
+                            foreach (var frud in targetFruds)
+                            {
+                                // Parent.
+                                if (frud.Key == id)
+                                {
+                                    continue;
+                                }
+
+                                _ = childProcDictionary.TryAdd(frud.Key, frud.Value);
+                            }
+
+                            ProcessChildProcs(ref childProcDictionary, ref childProcessTelemetryDataList, repOrInst, app, ref parentFrud, token);
+
+                            // Remove children from resource metric dictionary (we don't want to report on the child procs individually).
+                            foreach (var item in childProcDictionary)
+                            {
+                                _ = AllAppKvsLvidsData.TryRemove(item);
                             }
                         }
 
@@ -988,11 +988,11 @@
             //var stopwatch = Stopwatch.StartNew();
 
             // Set properties with Application Parameter settings (housed in ApplicationManifest.xml) for this run.
-            SetPropertiesFromApplicationSettings();
-
-            if (IsWindows && EnableChildProcessMonitoring)
-            {
-                descendantDictionaryNotEmpty = NativeMethods.RefreshSFUserChildProcessDataCache();
+            SetPropertiesFromApplicationSettings();
+
+            if (IsWindows && EnableChildProcessMonitoring)
+            {
+                descendantDictionaryNotEmpty = NativeMethods.RefreshSFUserChildProcessDataCache();
             }
 
             // Process JSON object configuration settings (housed in [AppObserver.config].json) for this run.
@@ -1289,9 +1289,9 @@
                         existingAppConfig[j].WarningThreadCount = existingAppConfig[j].WarningThreadCount == 0 && application.WarningThreadCount > 0 ? application.WarningThreadCount : existingAppConfig[j].WarningThreadCount;
 
                         // RGMemoryLimitPercent
-                        existingAppConfig[j].WarningRGMemoryLimitPercent = existingAppConfig[j].WarningRGMemoryLimitPercent == 0 && application.WarningRGMemoryLimitPercent > 0 ? application.WarningRGMemoryLimitPercent : existingAppConfig[j].WarningRGMemoryLimitPercent;
-
-                        // RGCpuLimitPercent
+                        existingAppConfig[j].WarningRGMemoryLimitPercent = existingAppConfig[j].WarningRGMemoryLimitPercent == 0 && application.WarningRGMemoryLimitPercent > 0 ? application.WarningRGMemoryLimitPercent : existingAppConfig[j].WarningRGMemoryLimitPercent;
+
+                        // RGCpuLimitPercent
                         existingAppConfig[j].WarningRGCpuLimitPercent = existingAppConfig[j].WarningRGCpuLimitPercent == 0 && application.WarningRGCpuLimitPercent > 0 ? application.WarningRGCpuLimitPercent : existingAppConfig[j].WarningRGCpuLimitPercent;
                     }
                 }
@@ -1318,12 +1318,12 @@
                         NetworkErrorEphemeralPortsPercent = application.NetworkErrorEphemeralPortsPercent,
                         NetworkWarningEphemeralPortsPercent = application.NetworkWarningEphemeralPortsPercent,
                         DumpProcessOnError = application.DumpProcessOnError,
-                        DumpProcessOnWarning = application.DumpProcessOnWarning,
-
-                        // Supported Legacy Handle property naming.
+                        DumpProcessOnWarning = application.DumpProcessOnWarning,
+
+                        // Supported Legacy Handle property naming.
                         ErrorOpenFileHandles = application.ErrorOpenFileHandles,
-                        WarningOpenFileHandles = application.WarningOpenFileHandles,
-
+                        WarningOpenFileHandles = application.WarningOpenFileHandles,
+
                         ErrorHandleCount = application.ErrorHandleCount,
                         WarningHandleCount = application.WarningHandleCount,
                         ErrorThreadCount = application.ErrorThreadCount,
@@ -1786,9 +1786,9 @@
             }
 
             // Make sure the parent process is still the droid we're looking for.
-            if (!EnsureProcess(repOrInst.HostProcessName, parentPid, processInfoDictionary[parentPid].ProcessStartTime))
-            {
-                return (null, 0);
+            if (!EnsureProcess(repOrInst.HostProcessName, parentPid, processInfoDictionary[parentPid].ProcessStartTime))
+            {
+                return (null, 0);
             }
 
             double sumValues = 0;
@@ -1825,8 +1825,8 @@
                     }
 
                     if (!childFruds.Any(x => x.Key.EndsWith($"{childProcName}{childPid}")))
-                    {
-                        continue;
+                    {
+                        continue;
                     }
 
                     var frud = childFruds.First(x => x.Key.EndsWith($"{childProcName}{childPid}"));
@@ -2055,7 +2055,7 @@
                 //threadData.Enqueue(Thread.CurrentThread.ManagedThreadId);
                 var repOrInst = ReplicaOrInstanceList[i];
                 var timer = new Stopwatch();
-                int parentPid = (int)repOrInst.HostProcessId;
+                int parentPid = (int)repOrInst.HostProcessId;
                 string parentProcName = repOrInst.HostProcessName;
                 bool checkCpu = false;
                 bool checkMemMb = false;
@@ -2071,20 +2071,20 @@
                 var application = deployedTargetList?.First(
                                     app => app?.TargetApp?.ToLower() == repOrInst.ApplicationName?.OriginalString.ToLower() ||
                                     !string.IsNullOrWhiteSpace(app?.TargetAppType) &&
-                                    app.TargetAppType?.ToLower() == repOrInst.ApplicationTypeName?.ToLower());
-
-
-                // For hosted container apps, the host service is Fabric. AppObserver can't monitor these types of services.
-                // Please use ContainerObserver for SF container app service monitoring.
-                if (string.IsNullOrWhiteSpace(parentProcName) || parentProcName == "Fabric")
-                {
-                    return;
+                                    app.TargetAppType?.ToLower() == repOrInst.ApplicationTypeName?.ToLower());
+
+
+                // For hosted container apps, the host service is Fabric. AppObserver can't monitor these types of services.
+                // Please use ContainerObserver for SF container app service monitoring.
+                if (string.IsNullOrWhiteSpace(parentProcName) || parentProcName == "Fabric")
+                {
+                    return;
                 }
 
                 // Make sure this is still the process we think it is.
-                if (!EnsureProcess(parentProcName, parentPid, GetProcessStartTime(parentPid)))
-                {
-                    return;
+                if (!EnsureProcess(parentProcName, parentPid, GetProcessStartTime(parentPid)))
+                {
+                    return;
                 }
 
                 double rgMemoryPercentThreshold = 0.0;
@@ -2098,98 +2098,98 @@
                     return;
                 }
 
-                try
-                {
-                    if (!IsWindows)
-                    {
-                        using (Process parentProc = Process.GetProcessById(parentPid))
-                        {
-                            if (parentProc.HasExited)
-                            {
-                                return;
-                            }
-                        }
-                    }
-                    else
-                    {
-                        // Has the process exited?
-                        if (NativeMethods.GetProcessExitTime(parentPid) != DateTime.MinValue)
-                        {
-                            return;
-                        }
-
-                        // On Windows, this will throw a Win32Exception if target process is running at a higher user privilege than FO, handled below.
-                        parentProcName = NativeMethods.GetProcessNameFromId(parentPid);
-                    }
-                }
-                catch (Exception e) when (e is ArgumentException or InvalidOperationException or NotSupportedException or Win32Exception)
-                {
-                    if (!IsWindows || ObserverManager.ObserverFailureHealthStateLevel == HealthState.Unknown)
-                    {
-                        return;
-                    }
-
-                    if (e is Win32Exception exception)
-                    {
-                        if (exception.NativeErrorCode is 5 or 6)
-                        {
-                            string serviceName = repOrInst.ServiceName.OriginalString;
-                            string message = $"{serviceName} is running as Admin or System user on Windows and can't be monitored by FabricObserver, which is running as Network Service. " +
-                                             $"You can configure FabricObserver to run as Admin or System user on Windows to solve this problem. It is best that you first determine if {serviceName} really needs to run as Admin or System user on Windows. " +
-                                             $"In the meantime, you can easily configure AppObserver to ignore this particular service by adding a config object to AppObserver.config.json:{Environment.NewLine}" +
-                                             "E.g.," + Environment.NewLine +
-                                             $"{{" + Environment.NewLine +
-                                             $"      \"targetApp\": \"{repOrInst.ApplicationName.OriginalString.Remove(0, "fabric:/".Length)}\"," + Environment.NewLine +
-                                             $"      \"serviceExcludeList\": \"{serviceName.Remove(0, repOrInst.ApplicationName.OriginalString.Length + 1)}\"" + Environment.NewLine +
-                                             $"}}";
-
-                            string property = $"RestrictedAccess({serviceName})";
-                            var healthReport = new Utilities.HealthReport
-                            {
-                                ServiceName = ServiceName,
-                                EmitLogEvent = EnableVerboseLogging,
-                                HealthMessage = message,
-                                HealthReportTimeToLive = GetHealthReportTTL(),
-                                Property = property,
-                                EntityType = EntityType.Service,
-                                State = ObserverManager.ObserverFailureHealthStateLevel,
-                                NodeName = NodeName,
-                                Observer = ObserverName
-                            };
-
-                            // Generate a Service Fabric Health Report.
-                            HealthReporter.ReportHealthToServiceFabric(healthReport);
-
-                            // Send Health Report as Telemetry event (perhaps it signals an Alert from App Insights, for example.).
-                            if (IsTelemetryEnabled)
-                            {
-                                _ = TelemetryClient?.ReportHealthAsync(
-                                        property,
-                                        ObserverManager.ObserverFailureHealthStateLevel,
-                                        message,
-                                        ObserverName,
-                                        token,
-                                        repOrInst?.ServiceName?.OriginalString);
-                            }
-
-                            // ETW.
-                            if (IsEtwEnabled)
-                            {
-                                ObserverLogger.LogEtw(
-                                    ObserverConstants.FabricObserverETWEventName,
-                                    new
-                                    {
-                                        Property = property,
-                                        Level = ObserverManager.ObserverFailureHealthStateLevel.ToString(),
-                                        Message = message,
-                                        ObserverName,
-                                        ServiceName = repOrInst?.ServiceName?.OriginalString
-                                    });
-                            }
-                        }
-                    }
-
-                    return;
+                try
+                {
+                    if (!IsWindows)
+                    {
+                        using (Process parentProc = Process.GetProcessById(parentPid))
+                        {
+                            if (parentProc.HasExited)
+                            {
+                                return;
+                            }
+                        }
+                    }
+                    else
+                    {
+                        // Has the process exited?
+                        if (NativeMethods.GetProcessExitTime(parentPid) != DateTime.MinValue)
+                        {
+                            return;
+                        }
+
+                        // On Windows, this will throw a Win32Exception if target process is running at a higher user privilege than FO, handled below.
+                        parentProcName = NativeMethods.GetProcessNameFromId(parentPid);
+                    }
+                }
+                catch (Exception e) when (e is ArgumentException or InvalidOperationException or NotSupportedException or Win32Exception)
+                {
+                    if (!IsWindows || ObserverManager.ObserverFailureHealthStateLevel == HealthState.Unknown)
+                    {
+                        return;
+                    }
+
+                    if (e is Win32Exception exception)
+                    {
+                        if (exception.NativeErrorCode is 5 or 6)
+                        {
+                            string serviceName = repOrInst.ServiceName.OriginalString;
+                            string message = $"{serviceName} is running as Admin or System user on Windows and can't be monitored by FabricObserver, which is running as Network Service. " +
+                                             $"You can configure FabricObserver to run as Admin or System user on Windows to solve this problem. It is best that you first determine if {serviceName} really needs to run as Admin or System user on Windows. " +
+                                             $"In the meantime, you can easily configure AppObserver to ignore this particular service by adding a config object to AppObserver.config.json:{Environment.NewLine}" +
+                                             "E.g.," + Environment.NewLine +
+                                             $"{{" + Environment.NewLine +
+                                             $"      \"targetApp\": \"{repOrInst.ApplicationName.OriginalString.Remove(0, "fabric:/".Length)}\"," + Environment.NewLine +
+                                             $"      \"serviceExcludeList\": \"{serviceName.Remove(0, repOrInst.ApplicationName.OriginalString.Length + 1)}\"" + Environment.NewLine +
+                                             $"}}";
+
+                            string property = $"RestrictedAccess({serviceName})";
+                            var healthReport = new Utilities.HealthReport
+                            {
+                                ServiceName = ServiceName,
+                                EmitLogEvent = EnableVerboseLogging,
+                                HealthMessage = message,
+                                HealthReportTimeToLive = GetHealthReportTTL(),
+                                Property = property,
+                                EntityType = EntityType.Service,
+                                State = ObserverManager.ObserverFailureHealthStateLevel,
+                                NodeName = NodeName,
+                                Observer = ObserverName
+                            };
+
+                            // Generate a Service Fabric Health Report.
+                            HealthReporter.ReportHealthToServiceFabric(healthReport);
+
+                            // Send Health Report as Telemetry event (perhaps it signals an Alert from App Insights, for example.).
+                            if (IsTelemetryEnabled)
+                            {
+                                _ = TelemetryClient?.ReportHealthAsync(
+                                        property,
+                                        ObserverManager.ObserverFailureHealthStateLevel,
+                                        message,
+                                        ObserverName,
+                                        token,
+                                        repOrInst?.ServiceName?.OriginalString);
+                            }
+
+                            // ETW.
+                            if (IsEtwEnabled)
+                            {
+                                ObserverLogger.LogEtw(
+                                    ObserverConstants.FabricObserverETWEventName,
+                                    new
+                                    {
+                                        Property = property,
+                                        Level = ObserverManager.ObserverFailureHealthStateLevel.ToString(),
+                                        Message = message,
+                                        ObserverName,
+                                        ServiceName = repOrInst?.ServiceName?.OriginalString
+                                    });
+                            }
+                        }
+                    }
+
+                    return;
                 }
 
                 try
@@ -2197,7 +2197,7 @@
                     /* In order to provide accurate resource usage of an SF service process we need to also account for
                        any processes that the service process (parent) created/spawned (children). */
 
-                    procs = new ConcurrentDictionary<int, (string ProcName, DateTime ProcessStartTime)>();
+                    procs = new ConcurrentDictionary<int, (string ProcName, DateTime ProcessStartTime)>();
 
                     // Add parent to the process tree list since we want to monitor all processes in the family. If there are no child processes,
                     // then only the parent process will be in this dictionary..
@@ -2497,465 +2497,465 @@
                         CancellationToken token)
         {
             _ = Parallel.For (0, processDictionary.Count, parallelOptions, (i, state) =>
-            {   
-                if (token.IsCancellationRequested)
-                {
-                    if (parallelOptions.MaxDegreeOfParallelism == -1 || parallelOptions.MaxDegreeOfParallelism > 1)
-                    {
-                        state.Stop();
-                    }
-                    else
-                    {
-                        token.ThrowIfCancellationRequested();
-                    }
-                }
-
-                var entry = processDictionary.ElementAt(i);
-                string procName = entry.Value.ProcName;
-                int procId = entry.Key;
-
-                // Make sure this is still the process we're looking for.
-                if (!EnsureProcess(procName, procId, entry.Value.ProcessStartTime))
-                {
-                    try
-                    {
-                        _ = processInfoDictionary.TryRemove(entry);
-                    }
-                    catch (ArgumentException)
-                    {
-
-                    }
-
-                    return;
-                }
-
-                TimeSpan maxDuration = TimeSpan.FromSeconds(1);
-
-                if (MonitorDuration > TimeSpan.MinValue)
-                {
-                    maxDuration = MonitorDuration;
-                }
-
-                // Handles/FDs
-                if (checkHandles)
-                {
-                    float handles = ProcessInfoProvider.Instance.GetProcessAllocatedHandles(procId, IsWindows ? null : CodePackage?.Path);
-
-                    if (handles > 0F)
-                    {
-                        if (procId == parentPid)
-                        {
-                            AllAppHandlesData[id].AddData(handles);
-                        }
-                        else
-                        {
-                            _ = AllAppHandlesData.TryAdd(
-                                    $"{id}:{procName}{procId}",
-                                    new FabricResourceUsageData<float>(
-                                        ErrorWarningProperty.HandleCount,
-                                        $"{id}:{procName}{procId}",
-                                        capacity,
-                                        false,
-                                        EnableConcurrentMonitoring));
-
-                            AllAppHandlesData[$"{id}:{procName}{procId}"].AddData(handles);
-                        }
-                    }
-                }
-
-                // Threads
-                if (checkThreads)
-                {
-                    int threads = 0;
-
-                    if (!IsWindows)
-                    {
-                        // Lightweight on Linux..
-                        threads = ProcessInfoProvider.GetProcessThreadCount(procId);
-                    }
-                    else
-                    {
-                        // Much faster, less memory.. employs Win32's PSSCaptureSnapshot/PSSQuerySnapshot.
-                        threads = NativeMethods.GetProcessThreadCount(procId);
-                    }
-
-                    if (threads > 0)
-                    {
-                        // Parent process (the service process).
-                        if (procId == parentPid)
-                        {
-                            AllAppThreadsData[id].AddData(threads);
-                        }
-                        else // Child proc spawned by the parent service process.
-                        {
-                            _ = AllAppThreadsData.TryAdd(
-                                    $"{id}:{procName}{procId}",
-                                    new FabricResourceUsageData<int>(
-                                        ErrorWarningProperty.ThreadCount,
-                                        $"{id}:{procName}{procId}",
-                                        capacity,
-                                        false,
-                                        EnableConcurrentMonitoring));
-
-                            AllAppThreadsData[$"{id}:{procName}{procId}"].AddData(threads);
-                        }
-                    }
-                }
-
-                // Total TCP ports usage
-                if (checkAllPorts)
-                {
-                    // Parent process (the service process).
-                    if (procId == parentPid)
-                    {
-                        AllAppTotalActivePortsData[id].AddData(OSInfoProvider.Instance.GetActiveTcpPortCount(procId, CodePackage?.Path));
-                    }
-                    else // Child proc spawned by the parent service process.
-                    {
-                        _ = AllAppTotalActivePortsData.TryAdd(
-                            $"{id}:{procName}{procId}",
-                            new FabricResourceUsageData<int>(
-                                ErrorWarningProperty.ActiveTcpPorts,
-                                $"{id}:{procName}{procId}",
-                                capacity,
-                                false,
-                                EnableConcurrentMonitoring));
-
-                        AllAppTotalActivePortsData[$"{id}:{procName}{procId}"].AddData(OSInfoProvider.Instance.GetActiveTcpPortCount(procId, CodePackage?.Path));
-                    }
-                }
-
-                // Ephemeral TCP ports usage - Raw count.
-                if (checkEphemeralPorts)
-                {
-                    if (procId == parentPid)
-                    {
-                        AllAppEphemeralPortsData[id].AddData(OSInfoProvider.Instance.GetActiveEphemeralPortCount(procId, CodePackage?.Path));
-                    }
-                    else
-                    {
-                        _ = AllAppEphemeralPortsData.TryAdd(
-                                $"{id}:{procName}{procId}",
-                                new FabricResourceUsageData<int>(
-                                    ErrorWarningProperty.ActiveEphemeralPorts,
-                                    $"{id}:{procName}{procId}",
-                                    capacity,
-                                    false,
-                                    EnableConcurrentMonitoring));
-
-                        AllAppEphemeralPortsData[$"{id}:{procName}{procId}"].AddData(OSInfoProvider.Instance.GetActiveEphemeralPortCount(procId, CodePackage?.Path));
-                    }
-                }
-
-                // Ephemeral TCP ports usage - Percentage.
-                if (checkPercentageEphemeralPorts)
-                {
-                    double usedPct = OSInfoProvider.Instance.GetActiveEphemeralPortCountPercentage(procId, CodePackage?.Path);
-
-                    if (procId == parentPid)
-                    {
-                        AllAppEphemeralPortsDataPercent[id].AddData(usedPct);
-                    }
-                    else
-                    {
-                        _ = AllAppEphemeralPortsDataPercent.TryAdd(
-                                $"{id}:{procName}{procId}",
-                                new FabricResourceUsageData<double>(
-                                    ErrorWarningProperty.ActiveEphemeralPortsPercentage,
-                                    $"{id}:{procName}{procId}",
-                                    capacity,
-                                    false,
-                                    EnableConcurrentMonitoring));
-
-                        AllAppEphemeralPortsDataPercent[$"{id}:{procName}{procId}"].AddData(usedPct);
-                    }
-                }
-
-                // KVS LVIDs
-                if (IsWindows && checkLvids && repOrInst.HostProcessId == procId && repOrInst.ServiceKind == ServiceKind.Stateful)
-                {
-                    var lvidPct = ProcessInfoProvider.Instance.GetProcessKvsLvidsUsagePercentage(procName, Token, procId);
-
-                    // ProcessGetCurrentKvsLvidsUsedPercentage internally handles exceptions and will always return -1 when it fails.
-                    if (lvidPct > -1)
-                    {
-                        if (procId == parentPid)
-                        {
-                            AllAppKvsLvidsData[id].AddData(lvidPct);
-                        }
-                        else
-                        {
-                            _ = AllAppKvsLvidsData.TryAdd(
-                                    $"{id}:{procName}{procId}",
-                                    new FabricResourceUsageData<double>(
-                                        ErrorWarningProperty.KvsLvidsPercent,
-                                        $"{id}:{procName}{procId}",
-                                        capacity,
-                                        UseCircularBuffer,
-                                        EnableConcurrentMonitoring));
-
-                            AllAppKvsLvidsData[$"{id}:{procName}{procId}"].AddData(lvidPct);
-                        }
-                    }
-                }
-
-                // Memory \\
-
-                // Private Bytes (MB) - Windows only.
-                if (IsWindows && checkMemPrivateBytesMb)
-                {
-                    float memPb = ProcessInfoProvider.Instance.GetProcessPrivateBytesMb(procId);
-
-                    // If this is not the case, then there is a systemic issue. The related function will have already locally logged/emitted etw with the error info.
-                    if (memPb > 0)
-                    {
-                        if (procId == parentPid)
-                        {
-                            AllAppPrivateBytesDataMb[id].AddData(memPb);
-                        }
-                        else
-                        {
-                            _ = AllAppPrivateBytesDataMb.TryAdd(
-                                    $"{id}:{procName}{procId}",
-                                    new FabricResourceUsageData<float>(
-                                            ErrorWarningProperty.PrivateBytesMb,
-                                            $"{id}:{procName}{procId}",
-                                            capacity,
-                                            UseCircularBuffer,
-                                            EnableConcurrentMonitoring));
-
-                            AllAppPrivateBytesDataMb[$"{id}:{procName}{procId}"].AddData(memPb);
-                        }
-                    }
-                }
-
-                // Private Bytes (Percent) - Windows only.
-                if (IsWindows && checkMemPrivateBytesPct)
-                {
-                    float processPrivateBytesMb = ProcessInfoProvider.Instance.GetProcessPrivateBytesMb(procId);
-                    var (CommitLimitGb, _) = OSInfoProvider.Instance.TupleGetSystemCommittedMemoryInfo();
-
-                    // If this is not the case, then there is a systemic issue. The related function will have already locally logged/emitted etw with the error info.
-                    if (CommitLimitGb > 0 && processPrivateBytesMb > 0)
-                    {
-                        double usedPct = (double)(processPrivateBytesMb * 100) / (CommitLimitGb * 1024);
-
-                        // parent process
-                        if (procId == parentPid)
-                        {
-                            AllAppPrivateBytesDataPercent[id].AddData(Math.Round(usedPct, 4));
-                        }
-                        else // child process
-                        {
-                            _ = AllAppPrivateBytesDataPercent.TryAdd(
-                                    $"{id}:{procName}{procId}",
-                                    new FabricResourceUsageData<double>(
-                                        ErrorWarningProperty.PrivateBytesPercent,
-                                        $"{id}:{procName}{procId}",
-                                        capacity,
-                                        UseCircularBuffer,
-                                        EnableConcurrentMonitoring));
-
-                            AllAppPrivateBytesDataPercent[$"{id}:{procName}{procId}"].AddData(Math.Round(usedPct, 4));
-                        }
-                    }
-                }
-
-                // RG Memory (Percent) Monitoring - Windows-only (MonitorResourceGovernanceLimits will always be false for Linux for the time being).
-                if (MonitorResourceGovernanceLimits && repOrInst.RGMemoryEnabled && rgMemoryPercentThreshold > 0)
-                {
-                    float memPb = ProcessInfoProvider.Instance.GetProcessPrivateBytesMb(procId);
-
-                    // If this is not the case, then there is a systemic issue. The related function will have already locally logged/emitted etw with the error info.
-                    if (memPb > 0)
-                    {
-                        if (procId == parentPid)
-                        {
-                            if (repOrInst.RGAppliedMemoryLimitMb > 0)
-                            {
-                                double pct = ((double)memPb / repOrInst.RGAppliedMemoryLimitMb) * 100;
-                                AllAppRGMemoryUsagePercent[id].AddData(pct);
-                            }
-                        }
-                        else
-                        {
-                            if (repOrInst.RGAppliedMemoryLimitMb > 0)
-                            {
-                                _ = AllAppRGMemoryUsagePercent.TryAdd(
-                                        $"{id}:{procName}{procId}",
-                                        new FabricResourceUsageData<double>(
-                                                ErrorWarningProperty.RGMemoryUsagePercent,
-                                                $"{id}:{procName}{procId}",
-                                                capacity,
-                                                UseCircularBuffer,
-                                                EnableConcurrentMonitoring));
-
-                                double pct = ((double)memPb / repOrInst.RGAppliedMemoryLimitMb) * 100;
-                                AllAppRGMemoryUsagePercent[$"{id}:{procName}{procId}"].AddData(pct);
-                            }
-                        }
-                    }
-                }
-
-                // Working Set.
-                if (checkMemMb)
-                {
-                    if (IsWindows && usePerfCounter)
-                    {
-                        // Warm up counter.
-                        _ = ProcessInfoProvider.Instance.GetProcessWorkingSetMb(procId, procName, Token, true);
-                        Thread.Sleep(250);
-                    }
-
-                    if (procId == parentPid)
-                    {
-                        AllAppMemDataMb[id].AddData(ProcessInfoProvider.Instance.GetProcessWorkingSetMb(procId, procName, Token, usePerfCounter));
-                    }
-                    else
-                    {
-                        _ = AllAppMemDataMb.TryAdd(
-                                $"{id}:{procName}{procId}",
-                                new FabricResourceUsageData<float>(
-                                        ErrorWarningProperty.MemoryConsumptionMb,
-                                        $"{id}:{procName}{procId}",
-                                        capacity,
-                                        UseCircularBuffer,
-                                        EnableConcurrentMonitoring));
-
-                        AllAppMemDataMb[$"{id}:{procName}{procId}"].AddData(ProcessInfoProvider.Instance.GetProcessWorkingSetMb(procId, procName, Token, usePerfCounter));
-                    }
-                }
-
-                // Working Set (Percent).
-                if (checkMemPct)
-                {
-                    if (IsWindows && usePerfCounter)
-                    {
-                        // Warm up counter.
-                        _ = ProcessInfoProvider.Instance.GetProcessWorkingSetMb(procId, procName, Token);
-                        Thread.Sleep(250);
-                    }
-
-                    float processMemMb = ProcessInfoProvider.Instance.GetProcessWorkingSetMb(procId, procName, Token, usePerfCounter);
-                    var (TotalMemoryGb, _, _) = OSInfoProvider.Instance.TupleGetSystemPhysicalMemoryInfo();
-
-                    if (TotalMemoryGb > 0 && processMemMb > 0)
-                    {
-                        double usedPct = (float)(processMemMb * 100) / (TotalMemoryGb * 1024);
-
-                        if (procId == parentPid)
-                        {
-                            AllAppMemDataPercent[id].AddData(Math.Round(usedPct, 2));
-                        }
-                        else
-                        {
-                            _ = AllAppMemDataPercent.TryAdd(
-                                    $"{id}:{procName}{procId}",
-                                    new FabricResourceUsageData<double>(
-                                        ErrorWarningProperty.MemoryConsumptionPercentage,
-                                        $"{id}:{procName}{procId}",
-                                        capacity,
-                                        UseCircularBuffer,
-                                        EnableConcurrentMonitoring));
-
-                            AllAppMemDataPercent[$"{id}:{procName}{procId}"].AddData(usedPct);
-                        }
-                    }
-                }
-
-                // CPU \\
-
-                ICpuUsage cpuUsage;
-
-                if (IsWindows)
-                {
-                    cpuUsage = new CpuUsageWin32();
-                }
-                else
-                {
-                    cpuUsage = new CpuUsageProcess();
-                }
-
-                Stopwatch timer = Stopwatch.StartNew();
-
-                while (timer.Elapsed <= maxDuration)
-                {
-                    if (token.IsCancellationRequested)
-                    {
-                        break;
-                    }
-
-                    if (checkCpu || (MonitorResourceGovernanceLimits && repOrInst.RGCpuEnabled && rgCpuPercentThreshold > 0))
-                    {
-                        double cpu = 0;
+            {   
+                if (token.IsCancellationRequested)
+                {
+                    if (parallelOptions.MaxDegreeOfParallelism == -1 || parallelOptions.MaxDegreeOfParallelism > 1)
+                    {
+                        state.Stop();
+                    }
+                    else
+                    {
+                        token.ThrowIfCancellationRequested();
+                    }
+                }
+
+                var entry = processDictionary.ElementAt(i);
+                string procName = entry.Value.ProcName;
+                int procId = entry.Key;
+
+                // Make sure this is still the process we're looking for.
+                if (!EnsureProcess(procName, procId, entry.Value.ProcessStartTime))
+                {
+                    try
+                    {
+                        _ = processInfoDictionary.TryRemove(entry);
+                    }
+                    catch (ArgumentException)
+                    {
+
+                    }
+
+                    return;
+                }
+
+                TimeSpan maxDuration = TimeSpan.FromSeconds(1);
+
+                if (MonitorDuration > TimeSpan.MinValue)
+                {
+                    maxDuration = MonitorDuration;
+                }
+
+                // Handles/FDs
+                if (checkHandles)
+                {
+                    float handles = ProcessInfoProvider.Instance.GetProcessAllocatedHandles(procId, IsWindows ? null : CodePackage?.Path);
+
+                    if (handles > 0F)
+                    {
+                        if (procId == parentPid)
+                        {
+                            AllAppHandlesData[id].AddData(handles);
+                        }
+                        else
+                        {
+                            _ = AllAppHandlesData.TryAdd(
+                                    $"{id}:{procName}{procId}",
+                                    new FabricResourceUsageData<float>(
+                                        ErrorWarningProperty.HandleCount,
+                                        $"{id}:{procName}{procId}",
+                                        capacity,
+                                        false,
+                                        EnableConcurrentMonitoring));
+
+                            AllAppHandlesData[$"{id}:{procName}{procId}"].AddData(handles);
+                        }
+                    }
+                }
+
+                // Threads
+                if (checkThreads)
+                {
+                    int threads = 0;
+
+                    if (!IsWindows)
+                    {
+                        // Lightweight on Linux..
+                        threads = ProcessInfoProvider.GetProcessThreadCount(procId);
+                    }
+                    else
+                    {
+                        // Much faster, less memory.. employs Win32's PSSCaptureSnapshot/PSSQuerySnapshot.
+                        threads = NativeMethods.GetProcessThreadCount(procId);
+                    }
+
+                    if (threads > 0)
+                    {
+                        // Parent process (the service process).
+                        if (procId == parentPid)
+                        {
+                            AllAppThreadsData[id].AddData(threads);
+                        }
+                        else // Child proc spawned by the parent service process.
+                        {
+                            _ = AllAppThreadsData.TryAdd(
+                                    $"{id}:{procName}{procId}",
+                                    new FabricResourceUsageData<int>(
+                                        ErrorWarningProperty.ThreadCount,
+                                        $"{id}:{procName}{procId}",
+                                        capacity,
+                                        false,
+                                        EnableConcurrentMonitoring));
+
+                            AllAppThreadsData[$"{id}:{procName}{procId}"].AddData(threads);
+                        }
+                    }
+                }
+
+                // Total TCP ports usage
+                if (checkAllPorts)
+                {
+                    // Parent process (the service process).
+                    if (procId == parentPid)
+                    {
+                        AllAppTotalActivePortsData[id].AddData(OSInfoProvider.Instance.GetActiveTcpPortCount(procId, CodePackage?.Path));
+                    }
+                    else // Child proc spawned by the parent service process.
+                    {
+                        _ = AllAppTotalActivePortsData.TryAdd(
+                            $"{id}:{procName}{procId}",
+                            new FabricResourceUsageData<int>(
+                                ErrorWarningProperty.ActiveTcpPorts,
+                                $"{id}:{procName}{procId}",
+                                capacity,
+                                false,
+                                EnableConcurrentMonitoring));
+
+                        AllAppTotalActivePortsData[$"{id}:{procName}{procId}"].AddData(OSInfoProvider.Instance.GetActiveTcpPortCount(procId, CodePackage?.Path));
+                    }
+                }
+
+                // Ephemeral TCP ports usage - Raw count.
+                if (checkEphemeralPorts)
+                {
+                    if (procId == parentPid)
+                    {
+                        AllAppEphemeralPortsData[id].AddData(OSInfoProvider.Instance.GetActiveEphemeralPortCount(procId, CodePackage?.Path));
+                    }
+                    else
+                    {
+                        _ = AllAppEphemeralPortsData.TryAdd(
+                                $"{id}:{procName}{procId}",
+                                new FabricResourceUsageData<int>(
+                                    ErrorWarningProperty.ActiveEphemeralPorts,
+                                    $"{id}:{procName}{procId}",
+                                    capacity,
+                                    false,
+                                    EnableConcurrentMonitoring));
+
+                        AllAppEphemeralPortsData[$"{id}:{procName}{procId}"].AddData(OSInfoProvider.Instance.GetActiveEphemeralPortCount(procId, CodePackage?.Path));
+                    }
+                }
+
+                // Ephemeral TCP ports usage - Percentage.
+                if (checkPercentageEphemeralPorts)
+                {
+                    double usedPct = OSInfoProvider.Instance.GetActiveEphemeralPortCountPercentage(procId, CodePackage?.Path);
+
+                    if (procId == parentPid)
+                    {
+                        AllAppEphemeralPortsDataPercent[id].AddData(usedPct);
+                    }
+                    else
+                    {
+                        _ = AllAppEphemeralPortsDataPercent.TryAdd(
+                                $"{id}:{procName}{procId}",
+                                new FabricResourceUsageData<double>(
+                                    ErrorWarningProperty.ActiveEphemeralPortsPercentage,
+                                    $"{id}:{procName}{procId}",
+                                    capacity,
+                                    false,
+                                    EnableConcurrentMonitoring));
+
+                        AllAppEphemeralPortsDataPercent[$"{id}:{procName}{procId}"].AddData(usedPct);
+                    }
+                }
+
+                // KVS LVIDs
+                if (IsWindows && checkLvids && repOrInst.HostProcessId == procId && repOrInst.ServiceKind == ServiceKind.Stateful)
+                {
+                    var lvidPct = ProcessInfoProvider.Instance.GetProcessKvsLvidsUsagePercentage(procName, Token, procId);
+
+                    // ProcessGetCurrentKvsLvidsUsedPercentage internally handles exceptions and will always return -1 when it fails.
+                    if (lvidPct > -1)
+                    {
+                        if (procId == parentPid)
+                        {
+                            AllAppKvsLvidsData[id].AddData(lvidPct);
+                        }
+                        else
+                        {
+                            _ = AllAppKvsLvidsData.TryAdd(
+                                    $"{id}:{procName}{procId}",
+                                    new FabricResourceUsageData<double>(
+                                        ErrorWarningProperty.KvsLvidsPercent,
+                                        $"{id}:{procName}{procId}",
+                                        capacity,
+                                        UseCircularBuffer,
+                                        EnableConcurrentMonitoring));
+
+                            AllAppKvsLvidsData[$"{id}:{procName}{procId}"].AddData(lvidPct);
+                        }
+                    }
+                }
+
+                // Memory \\
+
+                // Private Bytes (MB) - Windows only.
+                if (IsWindows && checkMemPrivateBytesMb)
+                {
+                    float memPb = ProcessInfoProvider.Instance.GetProcessPrivateBytesMb(procId);
+
+                    // If this is not the case, then there is a systemic issue. The related function will have already locally logged/emitted etw with the error info.
+                    if (memPb > 0)
+                    {
+                        if (procId == parentPid)
+                        {
+                            AllAppPrivateBytesDataMb[id].AddData(memPb);
+                        }
+                        else
+                        {
+                            _ = AllAppPrivateBytesDataMb.TryAdd(
+                                    $"{id}:{procName}{procId}",
+                                    new FabricResourceUsageData<float>(
+                                            ErrorWarningProperty.PrivateBytesMb,
+                                            $"{id}:{procName}{procId}",
+                                            capacity,
+                                            UseCircularBuffer,
+                                            EnableConcurrentMonitoring));
+
+                            AllAppPrivateBytesDataMb[$"{id}:{procName}{procId}"].AddData(memPb);
+                        }
+                    }
+                }
+
+                // Private Bytes (Percent) - Windows only.
+                if (IsWindows && checkMemPrivateBytesPct)
+                {
+                    float processPrivateBytesMb = ProcessInfoProvider.Instance.GetProcessPrivateBytesMb(procId);
+                    var (CommitLimitGb, _) = OSInfoProvider.Instance.TupleGetSystemCommittedMemoryInfo();
+
+                    // If this is not the case, then there is a systemic issue. The related function will have already locally logged/emitted etw with the error info.
+                    if (CommitLimitGb > 0 && processPrivateBytesMb > 0)
+                    {
+                        double usedPct = (double)(processPrivateBytesMb * 100) / (CommitLimitGb * 1024);
+
+                        // parent process
+                        if (procId == parentPid)
+                        {
+                            AllAppPrivateBytesDataPercent[id].AddData(Math.Round(usedPct, 4));
+                        }
+                        else // child process
+                        {
+                            _ = AllAppPrivateBytesDataPercent.TryAdd(
+                                    $"{id}:{procName}{procId}",
+                                    new FabricResourceUsageData<double>(
+                                        ErrorWarningProperty.PrivateBytesPercent,
+                                        $"{id}:{procName}{procId}",
+                                        capacity,
+                                        UseCircularBuffer,
+                                        EnableConcurrentMonitoring));
+
+                            AllAppPrivateBytesDataPercent[$"{id}:{procName}{procId}"].AddData(Math.Round(usedPct, 4));
+                        }
+                    }
+                }
+
+                // RG Memory (Percent) Monitoring - Windows-only (MonitorResourceGovernanceLimits will always be false for Linux for the time being).
+                if (MonitorResourceGovernanceLimits && repOrInst.RGMemoryEnabled && rgMemoryPercentThreshold > 0)
+                {
+                    float memPb = ProcessInfoProvider.Instance.GetProcessPrivateBytesMb(procId);
+
+                    // If this is not the case, then there is a systemic issue. The related function will have already locally logged/emitted etw with the error info.
+                    if (memPb > 0)
+                    {
+                        if (procId == parentPid)
+                        {
+                            if (repOrInst.RGAppliedMemoryLimitMb > 0)
+                            {
+                                double pct = ((double)memPb / repOrInst.RGAppliedMemoryLimitMb) * 100;
+                                AllAppRGMemoryUsagePercent[id].AddData(pct);
+                            }
+                        }
+                        else
+                        {
+                            if (repOrInst.RGAppliedMemoryLimitMb > 0)
+                            {
+                                _ = AllAppRGMemoryUsagePercent.TryAdd(
+                                        $"{id}:{procName}{procId}",
+                                        new FabricResourceUsageData<double>(
+                                                ErrorWarningProperty.RGMemoryUsagePercent,
+                                                $"{id}:{procName}{procId}",
+                                                capacity,
+                                                UseCircularBuffer,
+                                                EnableConcurrentMonitoring));
+
+                                double pct = ((double)memPb / repOrInst.RGAppliedMemoryLimitMb) * 100;
+                                AllAppRGMemoryUsagePercent[$"{id}:{procName}{procId}"].AddData(pct);
+                            }
+                        }
+                    }
+                }
+
+                // Working Set.
+                if (checkMemMb)
+                {
+                    if (IsWindows && usePerfCounter)
+                    {
+                        // Warm up counter.
+                        _ = ProcessInfoProvider.Instance.GetProcessWorkingSetMb(procId, procName, Token, true);
+                        Thread.Sleep(250);
+                    }
+
+                    if (procId == parentPid)
+                    {
+                        AllAppMemDataMb[id].AddData(ProcessInfoProvider.Instance.GetProcessWorkingSetMb(procId, procName, Token, usePerfCounter));
+                    }
+                    else
+                    {
+                        _ = AllAppMemDataMb.TryAdd(
+                                $"{id}:{procName}{procId}",
+                                new FabricResourceUsageData<float>(
+                                        ErrorWarningProperty.MemoryConsumptionMb,
+                                        $"{id}:{procName}{procId}",
+                                        capacity,
+                                        UseCircularBuffer,
+                                        EnableConcurrentMonitoring));
+
+                        AllAppMemDataMb[$"{id}:{procName}{procId}"].AddData(ProcessInfoProvider.Instance.GetProcessWorkingSetMb(procId, procName, Token, usePerfCounter));
+                    }
+                }
+
+                // Working Set (Percent).
+                if (checkMemPct)
+                {
+                    if (IsWindows && usePerfCounter)
+                    {
+                        // Warm up counter.
+                        _ = ProcessInfoProvider.Instance.GetProcessWorkingSetMb(procId, procName, Token);
+                        Thread.Sleep(250);
+                    }
+
+                    float processMemMb = ProcessInfoProvider.Instance.GetProcessWorkingSetMb(procId, procName, Token, usePerfCounter);
+                    var (TotalMemoryGb, _, _) = OSInfoProvider.Instance.TupleGetSystemPhysicalMemoryInfo();
+
+                    if (TotalMemoryGb > 0 && processMemMb > 0)
+                    {
+                        double usedPct = (float)(processMemMb * 100) / (TotalMemoryGb * 1024);
+
+                        if (procId == parentPid)
+                        {
+                            AllAppMemDataPercent[id].AddData(Math.Round(usedPct, 2));
+                        }
+                        else
+                        {
+                            _ = AllAppMemDataPercent.TryAdd(
+                                    $"{id}:{procName}{procId}",
+                                    new FabricResourceUsageData<double>(
+                                        ErrorWarningProperty.MemoryConsumptionPercentage,
+                                        $"{id}:{procName}{procId}",
+                                        capacity,
+                                        UseCircularBuffer,
+                                        EnableConcurrentMonitoring));
+
+                            AllAppMemDataPercent[$"{id}:{procName}{procId}"].AddData(usedPct);
+                        }
+                    }
+                }
+
+                // CPU \\
+
+                ICpuUsage cpuUsage;
+
+                if (IsWindows)
+                {
+                    cpuUsage = new CpuUsageWin32();
+                }
+                else
+                {
+                    cpuUsage = new CpuUsageProcess();
+                }
+
+                Stopwatch timer = Stopwatch.StartNew();
+
+                while (timer.Elapsed <= maxDuration)
+                {
+                    if (token.IsCancellationRequested)
+                    {
+                        break;
+                    }
+
+                    if (checkCpu || (MonitorResourceGovernanceLimits && repOrInst.RGCpuEnabled && rgCpuPercentThreshold > 0))
+                    {
+                        double cpu = 0;
                         cpu = cpuUsage.GetCurrentCpuUsagePercentage(procId, IsWindows ? procName : null);
-
-                        // Process's id is no longer mapped to expected process name or some internal error that is non-retryable. End here.
+
+                        // Process's id is no longer mapped to expected process name or some internal error that is non-retryable. End here.
                         // See CpuUsageProcess.cs/CpuUsageWin32.cs impls.
-                        if (cpu == -1)
-                        {
-                            try
-                            {
-                                // Remove this process from the proc dictionary.
-                                _ = processInfoDictionary.TryRemove(procId, out _);
-                            }
-                            catch (ArgumentException)
-                            {
-
-                            }
-
-                            break;
-                        }
-
-                        // CPU (all cores) \\
-                        if(checkCpu)
-                        {
-                            if (procId == parentPid)
-                            {
-                                AllAppCpuData[id].AddData(cpu);
-                            }
-                            else
-                            {
-                                // Add new child proc entry if not already present in dictionary.
-                                _ = AllAppCpuData.TryAdd(
-                                        $"{id}:{procName}{procId}",
-                                        new FabricResourceUsageData<double>(
-                                            ErrorWarningProperty.CpuTime,
-                                            $"{id}:{procName}{procId}",
-                                            capacity,
-                                            UseCircularBuffer,
-                                            EnableConcurrentMonitoring));
-
-                                AllAppCpuData[$"{id}:{procName}{procId}"].AddData(cpu);
-                            }
-                        }
-                        if(MonitorResourceGovernanceLimits && repOrInst.RGCpuEnabled && repOrInst.RGAppliedCpuLimitCores > 0  && rgCpuPercentThreshold > 0)
-                        {
-                            double pct = 0;
-                            pct = cpu * Environment.ProcessorCount / repOrInst.RGAppliedCpuLimitCores;
-
-                            if (procId == parentPid)
-                            {
-                                AllAppRGCpuUsagePercent[id].AddData(pct);
-                            }
-                            else
-                            {
-                                // Add new child proc entry if not already present in dictionary.
-                                _ = AllAppRGCpuUsagePercent.TryAdd(
-                                        $"{id}:{procName}{procId}",
-                                        new FabricResourceUsageData<double>(
-                                            ErrorWarningProperty.RGCpuUsagePercent,
-                                            $"{id}:{procName}{procId}",
-                                            capacity,
-                                            UseCircularBuffer,
-                                            EnableConcurrentMonitoring));
-
-                                AllAppRGCpuUsagePercent[$"{id}:{procName}{procId}"].AddData(pct);
-                            }
-                        }
-                    }
-
-                    Thread.Sleep(500);
+                        if (cpu == -1)
+                        {
+                            try
+                            {
+                                // Remove this process from the proc dictionary.
+                                _ = processInfoDictionary.TryRemove(procId, out _);
+                            }
+                            catch (ArgumentException)
+                            {
+
+                            }
+
+                            break;
+                        }
+
+                        // CPU (all cores) \\
+                        if(checkCpu)
+                        {
+                            if (procId == parentPid)
+                            {
+                                AllAppCpuData[id].AddData(cpu);
+                            }
+                            else
+                            {
+                                // Add new child proc entry if not already present in dictionary.
+                                _ = AllAppCpuData.TryAdd(
+                                        $"{id}:{procName}{procId}",
+                                        new FabricResourceUsageData<double>(
+                                            ErrorWarningProperty.CpuTime,
+                                            $"{id}:{procName}{procId}",
+                                            capacity,
+                                            UseCircularBuffer,
+                                            EnableConcurrentMonitoring));
+
+                                AllAppCpuData[$"{id}:{procName}{procId}"].AddData(cpu);
+                            }
+                        }
+                        if(MonitorResourceGovernanceLimits && repOrInst.RGCpuEnabled && repOrInst.RGAppliedCpuLimitCores > 0  && rgCpuPercentThreshold > 0)
+                        {
+                            double pct = 0;
+                            pct = cpu * Environment.ProcessorCount / repOrInst.RGAppliedCpuLimitCores;
+
+                            if (procId == parentPid)
+                            {
+                                AllAppRGCpuUsagePercent[id].AddData(pct);
+                            }
+                            else
+                            {
+                                // Add new child proc entry if not already present in dictionary.
+                                _ = AllAppRGCpuUsagePercent.TryAdd(
+                                        $"{id}:{procName}{procId}",
+                                        new FabricResourceUsageData<double>(
+                                            ErrorWarningProperty.RGCpuUsagePercent,
+                                            $"{id}:{procName}{procId}",
+                                            capacity,
+                                            UseCircularBuffer,
+                                            EnableConcurrentMonitoring));
+
+                                AllAppRGCpuUsagePercent[$"{id}:{procName}{procId}"].AddData(pct);
+                            }
+                        }
+                    }
+
+                    Thread.Sleep(500);
                 }
 
                 timer.Stop();
@@ -3099,16 +3099,16 @@
                 return null;
             }
 
-            List<DeployedServiceReplica> deployedReplicas;
-
-            try
-            {
-                deployedReplicas = deployedReplicaList.DistinctBy(x => x.HostProcessId).ToList();
-            }
-            catch (Exception e) when (e is ArgumentException)
-            {
-                return null;
-            }
+            List<DeployedServiceReplica> deployedReplicas;
+
+            try
+            {
+                deployedReplicas = deployedReplicaList.DistinctBy(x => x.HostProcessId).ToList();
+            }
+            catch (Exception e) when (e is ArgumentException)
+            {
+                return null;
+            }
 
             //ObserverLogger.LogInfo($"QueryManager.GetDeployedReplicaListAsync for {appName.OriginalString} run duration: {stopwatch.Elapsed}");
             var replicaMonitoringList = new ConcurrentQueue<ReplicaOrInstanceMonitoringInfo>();
@@ -3207,9 +3207,9 @@
                         {
                             // DEBUG - Perf
                             //var sw = Stopwatch.StartNew();
-                            List<(string ProcName, int Pid, DateTime ProcessStartTime)> childPids =
-                                ProcessInfoProvider.Instance.GetChildProcessInfo((int)statefulReplica.HostProcessId, Win32HandleToProcessSnapshot);
-   
+                            List<(string ProcName, int Pid, DateTime ProcessStartTime)> childPids =
+                                ProcessInfoProvider.Instance.GetChildProcessInfo((int)statefulReplica.HostProcessId, Win32HandleToProcessSnapshot);
+   
                             if (childPids != null && childPids.Count > 0)
                             {
                                 replicaInfo.ChildProcesses = childPids;
@@ -3253,12 +3253,12 @@
                         };
 
                         if (EnableChildProcessMonitoring && replicaInfo?.HostProcessId > 0)
-                        {
-                            // DEBUG - Perf
-                            //var sw = Stopwatch.StartNew();
-                            List<(string ProcName, int Pid, DateTime ProcessStartTime)> childPids =
-                                ProcessInfoProvider.Instance.GetChildProcessInfo((int)statelessInstance.HostProcessId, Win32HandleToProcessSnapshot);
-                            
+                        {
+                            // DEBUG - Perf
+                            //var sw = Stopwatch.StartNew();
+                            List<(string ProcName, int Pid, DateTime ProcessStartTime)> childPids =
+                                ProcessInfoProvider.Instance.GetChildProcessInfo((int)statelessInstance.HostProcessId, Win32HandleToProcessSnapshot);
+                            
                             if (childPids != null && childPids.Count > 0)
                             {
                                 replicaInfo.ChildProcesses = childPids;
@@ -3330,10 +3330,10 @@
                         ConfigurationSettings.AsyncTimeout,
                         Token).Result;
 
-                ApplicationTypeList applicationTypeList =
-                    FabricClientInstance.QueryManager.GetApplicationTypeListAsync(
-                        appTypeName,
-                        ConfigurationSettings.AsyncTimeout,
+                ApplicationTypeList applicationTypeList =
+                    FabricClientInstance.QueryManager.GetApplicationTypeListAsync(
+                        appTypeName,
+                        ConfigurationSettings.AsyncTimeout,
                         Token).Result;
 
                 if (appList?.Count > 0)
@@ -3342,14 +3342,14 @@
                     {
                         if (appList.Any(app => app.ApplicationTypeName == appTypeName))
                         {
-                            appTypeVersion = appList.First(app => app.ApplicationTypeName == appTypeName).ApplicationTypeVersion;
+                            appTypeVersion = appList.First(app => app.ApplicationTypeName == appTypeName).ApplicationTypeVersion;
                             appParameters = appList.First(app => app.ApplicationTypeName == appTypeName).ApplicationParameters;
                             replicaInfo.ApplicationTypeVersion = appTypeVersion;
                         }
 
                         if (applicationTypeList.Any(app => app.ApplicationTypeVersion == appTypeVersion))
-                        {
-                            defaultParameters = applicationTypeList.First(app => app.ApplicationTypeVersion == appTypeVersion).DefaultParameters;
+                        {
+                            defaultParameters = applicationTypeList.First(app => app.ApplicationTypeVersion == appTypeVersion).DefaultParameters;
                         }
                     }
                     catch (Exception e) when (e is ArgumentException or InvalidOperationException)
@@ -3361,45 +3361,33 @@
                     {
                         // RG - Windows-only. Linux is not supported yet.
                         if (IsWindows)
-                        {
-                            string appManifest =
-<<<<<<< HEAD
-                                  FabricClientRetryHelper.ExecuteFabricActionWithRetryAsync(
-                                     async () =>
-                                             await FabricClientInstance.ApplicationManager.GetApplicationManifestAsync(
-                                                     appTypeName,
-                                                     appTypeVersion,
-                                                     ConfigurationSettings.AsyncTimeout,
-                                                     Token), Token).Result;
-                            string svcManifest =
-                                  FabricClientRetryHelper.ExecuteFabricActionWithRetryAsync(
-                                      async () =>
-                                             await FabricClientInstance.ServiceManager.GetServiceManifestAsync(
-                                                     appTypeName, 
-                                                     appTypeVersion,
-                                                     replicaInfo.ServiceManifestName,
-                                                     ConfigurationSettings.AsyncTimeout,
-                                                     Token), Token).Result;
-=======
+                        {
+                            string appManifest =
                                       FabricClientInstance.ApplicationManager.GetApplicationManifestAsync(
-                                        appTypeName,
-                                        appTypeVersion,
-                                        ConfigurationSettings.AsyncTimeout,
-                                        Token).Result;
->>>>>>> 7ec65135
-
+													 appTypeName,
+													 appTypeVersion,
+													 ConfigurationSettings.AsyncTimeout,
+												     Token).Result;
+                            string svcManifest =
+									  FabricClientInstance.ServiceManager.GetServiceManifestAsync(
+                                                     appTypeName, 
+                                                     appTypeVersion,
+                                                     replicaInfo.ServiceManifestName,
+                                                     ConfigurationSettings.AsyncTimeout,
+                                                     Token).Result;
+
                             if (!string.IsNullOrWhiteSpace(appManifest) && appManifest.Contains($"<{ObserverConstants.RGPolicyNodeName} ") || appManifest.Contains($"<{ObserverConstants.RGSvcPkgPolicyNodeName} "))
-                            {
-                                ApplicationParameterList parameters = new();
-                                FabricClientUtilities.AddParametersIfNotExists(parameters, appParameters);
-                                FabricClientUtilities.AddParametersIfNotExists(parameters, defaultParameters);
-
-                                // RG Memory
-                                (replicaInfo.RGMemoryEnabled, replicaInfo.RGAppliedMemoryLimitMb) =
-                                    fabricClientUtilities.TupleGetMemoryResourceGovernanceInfo(appManifest, replicaInfo.ServiceManifestName, codepackageName, parameters);
-
-                                // RG Cpu - NOTE: Not fully integrated yet. Will ship in 3.2.8. Here for unit testing of base functionality.
-                                (replicaInfo.RGCpuEnabled, replicaInfo.RGAppliedCpuLimitCores) =
+                            {
+                                ApplicationParameterList parameters = new();
+                                FabricClientUtilities.AddParametersIfNotExists(parameters, appParameters);
+                                FabricClientUtilities.AddParametersIfNotExists(parameters, defaultParameters);
+
+                                // RG Memory
+                                (replicaInfo.RGMemoryEnabled, replicaInfo.RGAppliedMemoryLimitMb) =
+                                    fabricClientUtilities.TupleGetMemoryResourceGovernanceInfo(appManifest, replicaInfo.ServiceManifestName, codepackageName, parameters);
+
+                                // RG Cpu - NOTE: Not fully integrated yet. Will ship in 3.2.8. Here for unit testing of base functionality.
+                                (replicaInfo.RGCpuEnabled, replicaInfo.RGAppliedCpuLimitCores) =
                                     fabricClientUtilities.TupleGetCpuResourceGovernanceInfo(appManifest, svcManifest, replicaInfo.ServiceManifestName, codepackageName, parameters);
                             }
                         }
@@ -3467,10 +3455,10 @@
                     return;
                 }
 
-                if (!codepackages.Any(c => c.CodePackageName != deployedReplica.CodePackageName))
-                {
-                    ObserverLogger.LogInfo($"No helper code packages detected. Completed ProcessMultipleHelperCodePackages.");
-                    return;
+                if (!codepackages.Any(c => c.CodePackageName != deployedReplica.CodePackageName))
+                {
+                    ObserverLogger.LogInfo($"No helper code packages detected. Completed ProcessMultipleHelperCodePackages.");
+                    return;
                 }
 
                 var helperCodePackages = codepackages.Where(c => c.CodePackageName != deployedReplica.CodePackageName);
@@ -3539,8 +3527,8 @@
                     {
                         // DEBUG - Perf
                         //var sw = Stopwatch.StartNew();
-                        List<(string ProcName, int Pid, DateTime ProcessStartTime)>  childPids = ProcessInfoProvider.Instance.GetChildProcessInfo(procId, Win32HandleToProcessSnapshot);
-                        
+                        List<(string ProcName, int Pid, DateTime ProcessStartTime)>  childPids = ProcessInfoProvider.Instance.GetChildProcessInfo(procId, Win32HandleToProcessSnapshot);
+                        
                         if (childPids != null && childPids.Count > 0)
                         {
                             replicaInfo.ChildProcesses = childPids;
@@ -3723,65 +3711,65 @@
             }
 
             DataTableFileLogger.Flush();
+        }
+
+        private bool EnsureProcess(string procName, int procId, DateTime processStartTime)
+        {
+            if (string.IsNullOrWhiteSpace(procName) || procId == 0)
+            {
+                return false;
+            }
+
+            // Linux.
+            if (!IsWindows)
+            {
+                try
+                {
+                    using (Process proc = Process.GetProcessById(procId))
+                    {
+                        return proc.ProcessName == procName && proc.StartTime == processStartTime;
+                    }
+                }
+                catch (Exception e) when (e is ArgumentException or InvalidOperationException)
+                {
+                    ObserverLogger.LogWarning($"Linux EnsureProcess failure: {e.Message}");
+                    return false;
+                }
+            }
+
+            // Windows.
+            try
+            {
+                return NativeMethods.GetProcessNameFromId(procId) == procName && processStartTime == GetProcessStartTime(procId);
+            }
+            catch (Win32Exception e)
+            {
+                ObserverLogger.LogWarning($"Windows EnsureProcess failure: {e.Message}");
+            }
+
+            return false;
         }
 
-        private bool EnsureProcess(string procName, int procId, DateTime processStartTime)
-        {
-            if (string.IsNullOrWhiteSpace(procName) || procId == 0)
-            {
-                return false;
-            }
-
-            // Linux.
-            if (!IsWindows)
-            {
-                try
-                {
-                    using (Process proc = Process.GetProcessById(procId))
-                    {
-                        return proc.ProcessName == procName && proc.StartTime == processStartTime;
-                    }
-                }
-                catch (Exception e) when (e is ArgumentException or InvalidOperationException)
-                {
-                    ObserverLogger.LogWarning($"Linux EnsureProcess failure: {e.Message}");
-                    return false;
-                }
-            }
-
-            // Windows.
-            try
-            {
-                return NativeMethods.GetProcessNameFromId(procId) == procName && processStartTime == GetProcessStartTime(procId);
-            }
-            catch (Win32Exception e)
-            {
-                ObserverLogger.LogWarning($"Windows EnsureProcess failure: {e.Message}");
-            }
-
-            return false;
-        }
-
-        private DateTime GetProcessStartTime(int processId)
-        {
-            try
-            {
-                if (IsWindows)
-                {
-                    return NativeMethods. GetProcessStartTime(processId);
-                }
-                else
-                {
-                    using Process p = Process.GetProcessById(processId);
-                    return p.StartTime;
-                }
-            }
-            catch (Exception e) when (e is Win32Exception or ArgumentException or InvalidOperationException)
-            {
-                ObserverLogger.LogInfo($"Unable to get process start time: {e.Message}. This means process {processId} is no longer running.");
-            }
-
-            return DateTime.MinValue;
+        private DateTime GetProcessStartTime(int processId)
+        {
+            try
+            {
+                if (IsWindows)
+                {
+                    return NativeMethods. GetProcessStartTime(processId);
+                }
+                else
+                {
+                    using Process p = Process.GetProcessById(processId);
+                    return p.StartTime;
+                }
+            }
+            catch (Exception e) when (e is Win32Exception or ArgumentException or InvalidOperationException)
+            {
+                ObserverLogger.LogInfo($"Unable to get process start time: {e.Message}. This means process {processId} is no longer running.");
+            }
+
+            return DateTime.MinValue;
         }
 
         public void CleanUp()
@@ -3884,16 +3872,16 @@
                 }
 
                 if (handleToProcSnapshot != null)
-                {
-                    handleToProcSnapshot.Dispose();
-                    GC.KeepAlive(handleToProcSnapshot);
-                    handleToProcSnapshot = null;
-                }
-
-                if (descendantDictionaryNotEmpty)
-                {
-                    NativeMethods.ClearSFUserChildProcessDataCache();
-                }
+                {
+                    handleToProcSnapshot.Dispose();
+                    GC.KeepAlive(handleToProcSnapshot);
+                    handleToProcSnapshot = null;
+                }
+
+                if (descendantDictionaryNotEmpty)
+                {
+                    NativeMethods.ClearSFUserChildProcessDataCache();
+                }
             }
             ObserverLogger.LogInfo("Completed CleanUp...");
         }
