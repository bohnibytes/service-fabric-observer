﻿<Project Sdk="Microsoft.NET.Sdk">
  <PropertyGroup>
    <ProjectGuid>{51AC2A69-B952-4766-8A1E-2C7752BC011A}</ProjectGuid>
    <OutputType>Exe</OutputType>
    <RootNamespace>FabricObserver</RootNamespace>
    <AssemblyName>FabricObserver</AssemblyName>
    <TargetFramework>netcoreapp3.1</TargetFramework>
    <PlatformTarget>x64</PlatformTarget>
    <!-- ***NOTE***: If deploying to SF cluster directly from Visual Studio, you must use single target RID:
         For Windows, use win-x64. For Linux, use linux-x64.
    <RuntimeIdentifier>win-x64</RuntimeIdentifier> -->
    <!-- For multi-target publish (say, from Azure Pipeline build or for when you build FO using supplied scripts), you can use multi-target RIDs: 
         linux-x64;win-x64. -->
    <RuntimeIdentifiers>linux-x64;win-x64</RuntimeIdentifiers>
    <FileVersion>3.1.18.0</FileVersion>
<<<<<<< HEAD
    <Copyright>Copyright ©  2020</Copyright>
=======
    <Copyright>Copyright © 2021</Copyright>
>>>>>>> fa9b6189
    <Product>FabricObserver</Product>
    <ProductName>Service Fabric Observer</ProductName>
    <ProductVersion>3.1.18</ProductVersion>
    <AutoGenerateBindingRedirects>true</AutoGenerateBindingRedirects>
    <IsServiceFabricServiceProject>true</IsServiceFabricServiceProject>
    <StartupObject>FabricObserver.Program</StartupObject>
    <NoWarn>CA1822;$(NoWarn)</NoWarn>
    <ResolveComReferenceSilent>true</ResolveComReferenceSilent>
    <Platforms>AnyCPU;x64</Platforms>
  </PropertyGroup>
  <ItemGroup>
    <PackageReference Include="Azure.Storage.Blobs" Version="12.9.1" />
    <PackageReference Include="Microsoft.Extensions.DependencyInjection" Version="5.0.2" />
    <PackageReference Include="Microsoft.Extensions.DependencyInjection.Abstractions" Version="5.0.0" />
    <PackageReference Include="Microsoft.ServiceFabric" Version="7.2.452" />
    <PackageReference Include="Microsoft.ServiceFabric.Services" Version="4.2.452" />
    <PackageReference Include="Newtonsoft.Json" Version="13.0.1" />
    <PackageReference Include="System.Diagnostics.DiagnosticSource" Version="5.0.1" />
    <PackageReference Include="System.Diagnostics.EventLog" Version="5.0.1" />
    <PackageReference Include="System.IO" Version="4.3.0" />
    <PackageReference Include="System.Management" Version="5.0.0" />
    <PackageReference Include="System.Numerics.Vectors" Version="4.5.0" />
    <PackageReference Include="System.Runtime" Version="4.3.1" />
    <PackageReference Include="System.Security.Cryptography.Algorithms" Version="4.3.1" />
    <PackageReference Include="System.Security.Cryptography.Encoding" Version="4.3.0" />
    <PackageReference Include="System.Security.Cryptography.Primitives" Version="4.3.0" />
    <PackageReference Include="System.Security.Cryptography.X509Certificates" Version="4.3.2" />
    <PackageReference Include="McMaster.NETCore.Plugins" Version="1.4.0" />
    <Reference Include="..\Interop\Interop.WUApiLib.dll" />
  </ItemGroup>
  <ItemGroup>
    <None Include="ApplicationInsights.config">
      <CopyToOutputDirectory>PreserveNewest</CopyToOutputDirectory>
    </None>
    <None Include="NLog.xsd">
      <SubType>Designer</SubType>
    </None>
    <None Include="PackageRoot\Config\Settings.xml">
      <SubType>Designer</SubType>
    </None>
    <None Include="PackageRoot\Config\AppObserver.config.json" />
    <None Include="PackageRoot\Config\ContainerObserver.config.json" />
    <None Include="PackageRoot\Config\NetworkObserver.config.json" />
    <None Include="PackageRoot\ServiceManifest.xml" />
  </ItemGroup>
  <ItemGroup>
    <Content Include="NLog.config">
      <CopyToOutputDirectory>Always</CopyToOutputDirectory>
    </Content>
  </ItemGroup>
  <ItemGroup>
    <ProjectReference Include="..\FabricObserver.Extensibility\FabricObserver.Extensibility.csproj">
      <Private>true</Private>
    </ProjectReference>
    <ProjectReference Include="..\TelemetryLib\TelemetryLib.csproj">
      <Private>true</Private>
    </ProjectReference>
  </ItemGroup>
  <ItemGroup>
    <None Update="elevated_docker_stats">
      <CopyToOutputDirectory>PreserveNewest</CopyToOutputDirectory>
    </None>
    <None Update="elevated_netstat">
      <CopyToOutputDirectory>PreserveNewest</CopyToOutputDirectory>
    </None>
    <None Update="elevated_proc_fd">
      <CopyToOutputDirectory>PreserveNewest</CopyToOutputDirectory>
    </None>
    <None Update="setcaps.sh">
      <CopyToOutputDirectory>PreserveNewest</CopyToOutputDirectory>
    </None>
  </ItemGroup>
</Project><|MERGE_RESOLUTION|>--- conflicted
+++ resolved
@@ -13,11 +13,7 @@
          linux-x64;win-x64. -->
     <RuntimeIdentifiers>linux-x64;win-x64</RuntimeIdentifiers>
     <FileVersion>3.1.18.0</FileVersion>
-<<<<<<< HEAD
-    <Copyright>Copyright ©  2020</Copyright>
-=======
     <Copyright>Copyright © 2021</Copyright>
->>>>>>> fa9b6189
     <Product>FabricObserver</Product>
     <ProductName>Service Fabric Observer</ProductName>
     <ProductVersion>3.1.18</ProductVersion>
