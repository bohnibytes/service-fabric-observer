﻿[
  {
<<<<<<< HEAD
    "targetType": "XApplicationType",
    "cpuWarningLimitPct": 25,
=======
    "targetApp": "fabric:/BadApp",
    "cpuWarningLimitPercent": 30,
>>>>>>> db8b2c8c
    "memoryWarningLimitPercent": 30,
    "networkWarningActivePorts": 80,
    "networkWarningEphemeralPorts": 40
  },
  {
<<<<<<< HEAD
    "target": "fabric:/MyApp42",
    "cpuWarningLimitPct": 20,
=======
    "targetApp": "fabric:/ClusterObserver",
    "cpuWarningLimitPercent": 30,
>>>>>>> db8b2c8c
    "memoryWarningLimitPercent": 30,
    "networkWarningActivePorts": 80,
    "networkWarningEphemeralPorts": 40
  },
  {
    "targetAppType": "CpuStressType",
    "cpuWarningLimitPercent": 20,
    "memoryWarningLimitMb": 150
  },
  {
    "targetApp": "fabric:/FabricObserver",
    "cpuWarningLimitPercent": 30,
    "memoryWarningLimitPercent": 30,
    "networkWarningActivePorts": 80,
    "networkWarningEphemeralPorts": 40
  },
  {
    "targetApp": "fabric:/FabricObserverWebApi",
    "cpuWarningLimitPercent": 30,
    "memoryWarningLimitPercent": 30,
    "networkWarningActivePorts": 80,
    "networkWarningEphemeralPorts": 40
  },
  {
    "target": "fabric:/CpuStress",
    "cpuWarningLimitPct": 20,
    "memoryWarningLimitPercent": 30,
    "networkWarningActivePorts": 80,
    "networkWarningEphemeralPorts": 40
  }
]<|MERGE_RESOLUTION|>--- conflicted
+++ resolved
@@ -1,24 +1,14 @@
 ﻿[
   {
-<<<<<<< HEAD
-    "targetType": "XApplicationType",
-    "cpuWarningLimitPct": 25,
-=======
     "targetApp": "fabric:/BadApp",
     "cpuWarningLimitPercent": 30,
->>>>>>> db8b2c8c
     "memoryWarningLimitPercent": 30,
     "networkWarningActivePorts": 80,
     "networkWarningEphemeralPorts": 40
   },
   {
-<<<<<<< HEAD
-    "target": "fabric:/MyApp42",
-    "cpuWarningLimitPct": 20,
-=======
     "targetApp": "fabric:/ClusterObserver",
     "cpuWarningLimitPercent": 30,
->>>>>>> db8b2c8c
     "memoryWarningLimitPercent": 30,
     "networkWarningActivePorts": 80,
     "networkWarningEphemeralPorts": 40
@@ -41,12 +31,5 @@
     "memoryWarningLimitPercent": 30,
     "networkWarningActivePorts": 80,
     "networkWarningEphemeralPorts": 40
-  },
-  {
-    "target": "fabric:/CpuStress",
-    "cpuWarningLimitPct": 20,
-    "memoryWarningLimitPercent": 30,
-    "networkWarningActivePorts": 80,
-    "networkWarningEphemeralPorts": 40
   }
 ]