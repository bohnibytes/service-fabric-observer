--- conflicted
+++ resolved
@@ -42,8 +42,6 @@
         <assemblyIdentity name="System.Fabric" publicKeyToken="31bf3856ad364e35" culture="neutral" />
         <bindingRedirect oldVersion="0.0.0.0-7.0.0.0" newVersion="7.0.0.0" />
       </dependentAssembly>
-<<<<<<< HEAD
-=======
       <dependentAssembly>
         <assemblyIdentity name="Microsoft.ServiceFabric.Diagnostics" publicKeyToken="31bf3856ad364e35" culture="neutral" />
         <bindingRedirect oldVersion="0.0.0.0-7.0.0.0" newVersion="7.0.0.0" />
@@ -56,7 +54,6 @@
         <assemblyIdentity name="Microsoft.ServiceFabric.Data" publicKeyToken="31bf3856ad364e35" culture="neutral" />
         <bindingRedirect oldVersion="0.0.0.0-7.0.0.0" newVersion="7.0.0.0" />
       </dependentAssembly>
->>>>>>> db8b2c8c
     </assemblyBinding>
   </runtime>
   <startup>
