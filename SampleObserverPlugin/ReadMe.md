--- conflicted
+++ resolved
@@ -49,11 +49,7 @@
 When you reference the FabricObserver.Extensibility nuget package, you will have access to all of the public code that native FabricObserver observers consume. That is, you will have the same capabilities 
 that all other observers have. The world is your oyster when it comes to creating your custom observer to do whatever the underlying platform affords. 
 
-<<<<<<< HEAD
-### Note: make sure you know if .NET Core 3.1 (for FO 3.2.0.831) or .NET 6 (for FO 3.2.9.60, which only runs on SF version 9 and above) is installed on the target server. If it is not, then you must use the SelfContained package. This is very important.
-=======
 ### Note: make sure you know if .NET Core 3.1 (for FO 3.2.3.831) or .NET 6 (for FO 3.2.1.960, which only runs on SF version 9 and above) is installed on the target server. If it is not, then you must use the SelfContained package. This is very important.
->>>>>>> ac341cd2
 
 As you can see in this project, there are two key files:
 
@@ -91,13 +87,8 @@
     NodeName = NodeName,
     Observer = ObserverName,
     Property = "SomeUniquePropertyForMyHealthEvent",
-<<<<<<< HEAD
-    EntityType = EntityType.Node, // this is an FO 3.2.0.831 required change.
-    //ReportType = HealthReportType.Node, // this is gone in FO 3.2.0.831.
-=======
     EntityType = EntityType.Node, // this is an FO 3.2.3.831 required change.
     //ReportType = HealthReportType.Node, // this is gone in FO 3.2.3.831.
->>>>>>> ac341cd2
     State = HealthState.Ok
 };
 
@@ -145,15 +136,9 @@
 * Create a new instance of the fabric:/FabricObserver/FabricObserverService service
 ```Powershell
 $path = "[sourcedir]\MyObserverPlugin\bin\release\netstandard2.0\[target os platform, e.g., win-x64 or linux-x64]"
-<<<<<<< HEAD
-Copy-ServiceFabricApplicationPackage -ApplicationPackagePath $path -CompressPackage -ApplicationPackagePathInImageStore FabricObserverV32831 -TimeoutSec 1800
-Register-ServiceFabricApplicationType -ApplicationPathInImageStore FabricObserverV32831
-New-ServiceFabricApplication -ApplicationName fabric:/FabricObserver -ApplicationTypeName FabricObserverType -ApplicationTypeVersion 3.2.0.831
-=======
 Copy-ServiceFabricApplicationPackage -ApplicationPackagePath $path -CompressPackage -ApplicationPackagePathInImageStore FabricObserverV323831 -TimeoutSec 1800
 Register-ServiceFabricApplicationType -ApplicationPathInImageStore FabricObserverV323831
 New-ServiceFabricApplication -ApplicationName fabric:/FabricObserver -ApplicationTypeName FabricObserverType -ApplicationTypeVersion 3.2.3.831
->>>>>>> ac341cd2
 New-ServiceFabricService -Stateless -PartitionSchemeSingleton -ApplicationName fabric:/FabricObserver -ServiceName fabric:/FabricObserver/FabricObserverService -ServiceTypeName FabricObserverType -InstanceCount -1
 ```  
 
