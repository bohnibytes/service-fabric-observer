--- conflicted
+++ resolved
@@ -49,11 +49,7 @@
 When you reference the FabricObserver.Extensibility nuget package, you will have access to all of the public code that native FabricObserver observers consume. That is, you will have the same capabilities 
 that all other observers have. The world is your oyster when it comes to creating your custom observer to do whatever the underlying platform affords. 
 
-<<<<<<< HEAD
-### Note: make sure you know if .NET Core 3.1 (for FO 3.2.4.831) or .NET 6 (for FO 3.2.1.960, which only runs on SF version 9 and above) is installed on the target server. If it is not, then you must use the SelfContained package. This is very important.
-=======
 ### Note: make sure you know if .NET Core 3.1 (for FO 3.2.3.831) or .NET 6 (for FO 3.2.1.960, which only runs on SF version 9 and above) is installed on the target server. If it is not, then you must use the SelfContained package. This is very important.
->>>>>>> 5518742d
 
 As you can see in this project, there are two key files:
 
@@ -91,13 +87,8 @@
     NodeName = NodeName,
     Observer = ObserverName,
     Property = "SomeUniquePropertyForMyHealthEvent",
-<<<<<<< HEAD
-    EntityType = EntityType.Node, // this is an FO 3.2.4.831 required change.
-    //ReportType = HealthReportType.Node, // this is gone in FO 3.2.4.831.
-=======
     EntityType = EntityType.Node, // this is an FO 3.2.3.831 required change.
     //ReportType = HealthReportType.Node, // this is gone in FO 3.2.3.831.
->>>>>>> 5518742d
     State = HealthState.Ok
 };
 
@@ -147,11 +138,7 @@
 $path = "[sourcedir]\MyObserverPlugin\bin\release\netstandard2.0\[target os platform, e.g., win-x64 or linux-x64]"
 Copy-ServiceFabricApplicationPackage -ApplicationPackagePath $path -CompressPackage -ApplicationPackagePathInImageStore FabricObserverV323831 -TimeoutSec 1800
 Register-ServiceFabricApplicationType -ApplicationPathInImageStore FabricObserverV323831
-<<<<<<< HEAD
-New-ServiceFabricApplication -ApplicationName fabric:/FabricObserver -ApplicationTypeName FabricObserverType -ApplicationTypeVersion 3.2.4.831
-=======
 New-ServiceFabricApplication -ApplicationName fabric:/FabricObserver -ApplicationTypeName FabricObserverType -ApplicationTypeVersion 3.2.3.831
->>>>>>> 5518742d
 New-ServiceFabricService -Stateless -PartitionSchemeSingleton -ApplicationName fabric:/FabricObserver -ServiceName fabric:/FabricObserver/FabricObserverService -ServiceTypeName FabricObserverType -InstanceCount -1
 ```  
 
