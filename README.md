--- conflicted
+++ resolved
@@ -1,78 +1,74 @@
-# FabricObserver
-
-**FabricObserver (FO)** is a complete implementation of a generic resource usage watchdog service written as a stateless, singleton Service Fabric application that 
-1. Monitors a broad range of resources that tend to be important to all Service Fabric applications, like disk, CPU, memory, networking, and cluster certificates out-of-the-box.
-2. Provides a simple model in which new observers can be built and configured and run automatically through a .NET development model.
-
-<<<<<<< HEAD
-FO is a Stateless Service Fabric Application composed of a single service that runs on every node in your cluster, so it can be deployed and run alongside your applications without any changes to them. Each FO service instance knows nothing about other FO instances in the cluster, by design.
-=======
-FO is a Stateless Service Fabric Application composed of a single service that runs on every node in your cluster, so it can be deployed and run alongside your applications without any changes to them. Each FO service instance knows nothing about other FO instances in the cluster, by design.  
->>>>>>> 7fef8963
-
-
-> FO is not an alternative to existing Monitoring and Diagnostics services. Running side-by-side with existing monitoring services, FO provides useful and timely health information for the nodes (VMs), apps, and services that make up your Service Fabric deployment. 
-
-
-[Read more about Service Fabric health monitoring](https://docs.microsoft.com/azure/service-fabric/service-fabric-health-introduction)
-
-## How it works
-
-FabricObserver comes with a number of Observers that run out-of-the-box. Observers are specialized objects which wake up, monitor a specific set of resources, emit a health report, and sleep again. However, the thresholds and configurations of the included observers must be set to match the specific needs of your cluster. These settings can be set via [Settings.xml](/FabricObserver/PackageRoot/Config/Settings.xml).
-
-When a Warning threshold is reached or exceeded, an observer will send a Health Report to Service Fabric's Health management system (either as a Node or App Health Report, depending on the observer). This Warning state and related reports are viewable in SFX, the Service Fabric EventStore, and Azure's Application Insights, if enabled.
-
-Most observers will remove the Warning state in cases where the issue is transient, but others will maintain a long-running Warning for applications/services/nodes/security problems observed in the cluster. For example, high CPU usage above the user-assigned threshold for a VM or App/Service will put a Node into Warning State (NodeObserver) or Application Warning state (AppObserver), for example, but will soon go back to Healthy if it is a transient spike or after you mitigate the specific problem :-). An expiring certificate Warning from CertificateObsever, however, will remain until you update your application's certificates (Cluster certificates are already monitored by the SF runtime. This is not the case for Application certificates, so use CertificateObserver for this, if necessary).
-
-[Read more about Service Fabric Health Reports](https://docs.microsoft.com/azure/service-fabric/service-fabric-report-health)
-
-FO ships with an AppInsights telemetry implementation, other providers can be used by implementing the [IObserverTelemetryProvider interface](/FabricObserver/Observers/Interfaces/IObserverTelemetryProvider.cs). 
-
-For more information about **the design of FabricObserver**, please see the [Design readme](./Documentation/Design.md). 
-
-## Build and run
-
-1. Clone the repo.
-2. If you want to use the optional [FabricObserver API Service](/FabricObserverWeb) and you are using VS 2019, you must install [.NET Core 2.2 SDK](https://dotnet.microsoft.com/download/dotnet-core/2.2). If you are using VS 2017, then install [.NET Core 2.1 SDK](https://dotnet.microsoft.com/download/dotnet-core/2.1), as VS2017 does not support 2.2.
-2. Build (the required Nuget packages will be downloaded and installed automatically by Visual Studio). 
-
-FabricObserver can be run and deployed through Visual Studio or Powershell, like any SF app.  
-
-## Using FabricObserver  
-
-To quickly learn how to use FO, please see the **[simple scenario-based examples](./Documentation/Using.md)**.  
-
-
-## Observer Model
-
-FO is composed of Observer objects (instance types) that are designed to observe, record, and report on several machine-level environmental conditions inside a Windows VM (node) of a Service Fabric cluster. It is an isolated, node-only service. 
-
-Since observers live in their own application, they monitor other applications through the resource side effects of those applications. Here are the current observers and what they monitor:
-
-| Resource | Observer |
-| --- | --- |
-| Disk (local storage disk health/availability, space usage, IO) | DiskObserver |
-| CPU/Memory (per process across Apps and Fabric system services) | NodeObserver |
-| OS properties (install date, health status, list of hot fixes, hardware configuration, etc., ephemeral port range and real-time OS health status) | OSObserver |
-| Networking (general health and monitoring of availability of user-specified, per-app endpoints) | NetworkObserver |
-| Service Fabric Infrastructure | FabricSystemObserver |
-| Application certificates | CertificateObserver |
-| **Another resource you find important** | **Observer you implement** |
-
-To learn more about the current Observers and their configuration, please see the [Observers readme](./Documentation/Observers.md).  
-    
-```
-Just observe it.
-```
-
-# Contributing
-
-This project welcomes contributions and suggestions.  Most contributions require you to agree to a Contributor License Agreement (CLA) declaring that you have the right to, and actually do, grant us the rights to use your contribution. For details, visit https://cla.microsoft.com.
-
-When you submit a pull request, a CLA-bot will automatically determine whether you need to provide a CLA and decorate the PR appropriately (e.g., label, comment). Simply follow the instructions provided by the bot. You will only need to do this once across all repos using our CLA.  
-
-Please see [CONTRIBUTING.md](CONTRIBUTING.md) for development process information.
-
-This project has adopted the [Microsoft Open Source Code of Conduct](https://opensource.microsoft.com/codeofconduct/).
-For more information see the [Code of Conduct FAQ](https://opensource.microsoft.com/codeofconduct/faq/) or
-contact [opencode@microsoft.com](mailto:opencode@microsoft.com) with any additional questions or comments.
+# FabricObserver
+
+**FabricObserver (FO)** is a complete implementation of a generic resource usage watchdog service written as a stateless, singleton Service Fabric application that 
+1. Monitors a broad range of resources that tend to be important to all Service Fabric applications, like disk, CPU, memory, networking, and cluster certificates out-of-the-box.
+2. Provides a simple model in which new observers can be built and configured and run automatically through a .NET development model.
+
+FO is a Stateless Service Fabric Application composed of a single service that runs on every node in your cluster, so it can be deployed and run alongside your applications without any changes to them. Each FO service instance knows nothing about other FO instances in the cluster, by design.  
+
+
+> FO is not an alternative to existing Monitoring and Diagnostics services. Running side-by-side with existing monitoring services, FO provides useful and timely health information for the nodes (VMs), apps, and services that make up your Service Fabric deployment. 
+
+
+[Read more about Service Fabric health monitoring](https://docs.microsoft.com/azure/service-fabric/service-fabric-health-introduction)
+
+## How it works
+
+FabricObserver comes with a number of Observers that run out-of-the-box. Observers are specialized objects which wake up, monitor a specific set of resources, emit a health report, and sleep again. However, the thresholds and configurations of the included observers must be set to match the specific needs of your cluster. These settings can be set via [Settings.xml](/FabricObserver/PackageRoot/Config/Settings.xml).
+
+When a Warning threshold is reached or exceeded, an observer will send a Health Report to Service Fabric's Health management system (either as a Node or App Health Report, depending on the observer). This Warning state and related reports are viewable in SFX, the Service Fabric EventStore, and Azure's Application Insights, if enabled.
+
+Most observers will remove the Warning state in cases where the issue is transient, but others will maintain a long-running Warning for applications/services/nodes/security problems observed in the cluster. For example, high CPU usage above the user-assigned threshold for a VM or App/Service will put a Node into Warning State (NodeObserver) or Application Warning state (AppObserver), for example, but will soon go back to Healthy if it is a transient spike or after you mitigate the specific problem :-). An expiring certificate Warning from CertificateObsever, however, will remain until you update your application's certificates (Cluster certificates are already monitored by the SF runtime. This is not the case for Application certificates, so use CertificateObserver for this, if necessary).
+
+[Read more about Service Fabric Health Reports](https://docs.microsoft.com/azure/service-fabric/service-fabric-report-health)
+
+FO ships with an AppInsights telemetry implementation, other providers can be used by implementing the [IObserverTelemetryProvider interface](/FabricObserver/Observers/Interfaces/IObserverTelemetryProvider.cs). 
+
+For more information about **the design of FabricObserver**, please see the [Design readme](./Documentation/Design.md). 
+
+## Build and run
+
+1. Clone the repo.
+2. If you want to use the optional [FabricObserver API Service](/FabricObserverWeb) and you are using VS 2019, you must install [.NET Core 2.2 SDK](https://dotnet.microsoft.com/download/dotnet-core/2.2). If you are using VS 2017, then install [.NET Core 2.1 SDK](https://dotnet.microsoft.com/download/dotnet-core/2.1), as VS2017 does not support 2.2.
+2. Build (the required Nuget packages will be downloaded and installed automatically by Visual Studio). 
+
+FabricObserver can be run and deployed through Visual Studio or Powershell, like any SF app.  
+
+## Using FabricObserver  
+
+To quickly learn how to use FO, please see the **[simple scenario-based examples](./Documentation/Using.md)**.  
+
+
+## Observer Model
+
+FO is composed of Observer objects (instance types) that are designed to observe, record, and report on several machine-level environmental conditions inside a Windows VM (node) of a Service Fabric cluster. It is an isolated, node-only service. 
+
+Since observers live in their own application, they monitor other applications through the resource side effects of those applications. Here are the current observers and what they monitor:
+
+| Resource | Observer |
+| --- | --- |
+| Disk (local storage disk health/availability, space usage, IO) | DiskObserver |
+| CPU/Memory (per process across Apps and Fabric system services) | NodeObserver |
+| OS properties (install date, health status, list of hot fixes, hardware configuration, etc., ephemeral port range and real-time OS health status) | OSObserver |
+| Networking (general health and monitoring of availability of user-specified, per-app endpoints) | NetworkObserver |
+| Service Fabric Infrastructure | FabricSystemObserver |
+| Application certificates | CertificateObserver |
+| **Another resource you find important** | **Observer you implement** |
+
+To learn more about the current Observers and their configuration, please see the [Observers readme](./Documentation/Observers.md).  
+    
+```
+Just observe it.
+```
+
+# Contributing
+
+This project welcomes contributions and suggestions.  Most contributions require you to agree to a Contributor License Agreement (CLA) declaring that you have the right to, and actually do, grant us the rights to use your contribution. For details, visit https://cla.microsoft.com.
+
+When you submit a pull request, a CLA-bot will automatically determine whether you need to provide a CLA and decorate the PR appropriately (e.g., label, comment). Simply follow the instructions provided by the bot. You will only need to do this once across all repos using our CLA.  
+
+Please see [CONTRIBUTING.md](CONTRIBUTING.md) for development process information.
+
+This project has adopted the [Microsoft Open Source Code of Conduct](https://opensource.microsoft.com/codeofconduct/).
+For more information see the [Code of Conduct FAQ](https://opensource.microsoft.com/codeofconduct/faq/) or
+contact [opencode@microsoft.com](mailto:opencode@microsoft.com) with any additional questions or comments.