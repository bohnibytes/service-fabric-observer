﻿<?xml version="1.0" encoding="utf-8"?>
<ApplicationManifest xmlns:xsd="http://www.w3.org/2001/XMLSchema" xmlns:xsi="http://www.w3.org/2001/XMLSchema-instance" ApplicationTypeName="FabricObserverType" ApplicationTypeVersion="3.1.18" xmlns="http://schemas.microsoft.com/2011/01/fabric">
  <!-- Note: Add parameters for your Observer plugins here (e.g., [ObserverName]Enabled, etc.) so you can deploy
             simple configuration updates for them. By design, any observer you make using our 
             extensibility model will employ the same basic config parameters as all observers do.
             (See ObserverBase.cs) -->
  <Parameters>
    <Parameter Name="FabricObserver_InstanceCount" DefaultValue="-1" />
    <!-- ObserverManager Configuration -->
    <Parameter Name="ObserverManagerObserverLoopSleepTimeSeconds" DefaultValue="30" />
    <Parameter Name="ObserverManagerObserverExecutionTimeout" DefaultValue="3600" />
    <Parameter Name="ObserverManagerEnableVerboseLogging" DefaultValue="false" />
    <Parameter Name="ObserverManagerEnableETWProvider" DefaultValue="true" />
    <Parameter Name="ObserverManagerEnableTelemetryProvider" DefaultValue="true" />
    <Parameter Name="ObserverManagerEnableOperationalFOTelemetry" DefaultValue="true" />
    <Parameter Name="ObserverManagerObserverFailureHealthStateLevel" DefaultValue="Warning" />
    <Parameter Name="ObserverManagerEnableConcurrentExecution" DefaultValue="true" />
    <!-- Observers Configuration -->
    <Parameter Name="AppObserverEnabled" DefaultValue="true" />
    <Parameter Name="AzureStorageUploadObserverEnabled" DefaultValue="false" />
    <Parameter Name="CertificateObserverEnabled" DefaultValue="true" />
    <Parameter Name="ContainerObserverEnabled" DefaultValue="true" />
    <Parameter Name="DiskObserverEnabled" DefaultValue="true" />
    <Parameter Name="FabricSystemObserverEnabled" DefaultValue="true" />
    <Parameter Name="NetworkObserverEnabled" DefaultValue="true" />
    <Parameter Name="NodeObserverEnabled" DefaultValue="true" />
    <Parameter Name="OSObserverEnabled" DefaultValue="true" />
    <Parameter Name="SFConfigurationObserverEnabled" DefaultValue="false" />
    <!-- Telemetry - AppInsights or LogAnalytics -->
    <Parameter Name="AppObserverEnableTelemetry" DefaultValue="false" />
    <Parameter Name="AzureStorageUploadObserverEnableTelemetry" DefaultValue="false" />
    <Parameter Name="CertificateObserverEnableTelemetry" DefaultValue="false" />
    <Parameter Name="ContainerObserverEnableTelemetry" DefaultValue="false" />
    <Parameter Name="DiskObserverEnableTelemetry" DefaultValue="false" />
    <Parameter Name="FabricSystemObserverEnableTelemetry" DefaultValue="false" />
    <Parameter Name="NetworkObserverEnableTelemetry" DefaultValue="false" />
    <Parameter Name="NodeObserverEnableTelemetry" DefaultValue="false" />
    <Parameter Name="OSObserverEnableTelemetry" DefaultValue="false" />
    <Parameter Name="SFConfigurationObserverEnableTelemetry" DefaultValue="false" />
    <!-- ETW - Custom EventSource Tracing -->
    <Parameter Name="AppObserverEnableEtw" DefaultValue="false" />
    <Parameter Name="AzureStorageUploadObserverEnableEtw" DefaultValue="false" />
    <Parameter Name="CertificateObserverEnableEtw" DefaultValue="false" />
    <Parameter Name="ContainerObserverEnableEtw" DefaultValue="false" />
    <Parameter Name="DiskObserverEnableEtw" DefaultValue="false" />
    <Parameter Name="FabricSystemObserverEnableEtw" DefaultValue="false" />
    <Parameter Name="NetworkObserverEnableEtw" DefaultValue="false" />
    <Parameter Name="NodeObserverEnableEtw" DefaultValue="false" />
    <Parameter Name="OSObserverEnableEtw" DefaultValue="false" />
    <Parameter Name="SFConfigurationObserverEnableEtw" DefaultValue="false" />
    <!-- CSV Logging -->
    <Parameter Name="AppObserverEnableCSVDataLogging" DefaultValue="false" />
    <Parameter Name="ContainerObserverEnableCSVDataLogging" DefaultValue="false" />
    <Parameter Name="FabricSystemObserverEnableCSVDataLogging" DefaultValue="false" />
    <Parameter Name="NodeObserverEnableCSVDataLogging" DefaultValue="false" />
    <!-- Verbose Logging -->
    <Parameter Name="AppObserverEnableVerboseLogging" DefaultValue="false" />
    <Parameter Name="AzureStorageUploadObserverEnableVerboseLogging" DefaultValue="false" />
    <Parameter Name="CertificateObserverEnableVerboseLogging" DefaultValue="false" />
    <Parameter Name="ContainerObserverEnableVerboseLogging" DefaultValue="false" />
    <Parameter Name="DiskObserverEnableVerboseLogging" DefaultValue="false" />
    <Parameter Name="FabricSystemObserverEnableVerboseLogging" DefaultValue="false" />
    <Parameter Name="NetworkObserverEnableVerboseLogging" DefaultValue="false" />
    <Parameter Name="NodeObserverEnableVerboseLogging" DefaultValue="false" />
    <Parameter Name="OSObserverEnableVerboseLogging" DefaultValue="false" />
    <Parameter Name="SFConfigurationObserverEnableVerboseLogging" DefaultValue="false" />
    <!-- Note that if you are running on capable hardware (logical processors >= 4), then you can set these values higher than normal 
         for AppObserver and FabricSystemObserver, assuming you also enable concurrent execution above (see ObserverManager config). 
         For lesser hardware (logical processors < 4) or sequential execution (Concurrent execution disabled), be very conservative 
         with these values if AppObserver is monitoring several app services. -->
    <!-- Monitor Durations (TimeSpan format, e.g., 00:00:00). This setting only applies to 3 observers. -->
<<<<<<< HEAD
    <Parameter Name="AppObserverMonitorDuration" DefaultValue="00:00:01" />
    <Parameter Name="FabricSystemObserverMonitorDuration" DefaultValue="00:00:01" />
    <Parameter Name="NodeObserverMonitorDuration" DefaultValue="00:00:15" />
=======
    <Parameter Name="AppObserverMonitorDuration" DefaultValue="00:00:03" />
    <Parameter Name="FabricSystemObserverMonitorDuration" DefaultValue="00:00:03" />
    <Parameter Name="NodeObserverMonitorDuration" DefaultValue="00:00:30" />
>>>>>>> fa9b6189
    <!-- Run Intervals (TimeSpan format, e.g., 0.00:00:00) -->
    <Parameter Name="AppObserverRunInterval" DefaultValue="" />
    <Parameter Name="AzureStorageUploadObserverRunInterval" DefaultValue="00:05:00" />
    <Parameter Name="CertificateObserverRunInterval" DefaultValue="1.00:00:00" />
    <Parameter Name="ContainerObserverRunInterval" DefaultValue="" />
    <Parameter Name="DiskObserverRunInterval" DefaultValue="01:00:00" />
    <Parameter Name="FabricSystemObserverRunInterval" DefaultValue="00:15:00" />
    <Parameter Name="NetworkObserverRunInterval" DefaultValue="00:15:00" />
    <Parameter Name="NodeObserverRunInterval" DefaultValue="00:15:00" />
    <Parameter Name="OSObserverRunInterval" DefaultValue="01:00:00" />
    <Parameter Name="SFConfigurationObserverRunInterval" DefaultValue="" />
    <!-- AppObserver -->
    <Parameter Name="AppObserverClusterOperationTimeoutSeconds" DefaultValue="120" />
    <Parameter Name="AppObserverUseCircularBuffer" DefaultValue="false" />
    <!-- Required-If UseCircularBuffer = true -->
    <Parameter Name="AppObserverResourceUsageDataCapacity" DefaultValue="" />
    <!-- Configuration file name. -->
    <Parameter Name="AppObserverConfigurationFile" DefaultValue="AppObserver.config.json" />
    <!-- Process family tree monitoring. -->
    <Parameter Name="AppObserverEnableChildProcessMonitoring" DefaultValue="true" />
    <!-- The maximum number of child process data items to include in a sorted list of top n consumers for some metric, where n is the value of this setting. -->
    <Parameter Name="AppObserverMaxChildProcTelemetryDataCount" DefaultValue="5" />
    <!-- Service process dumps (dumpProcessOnError feature).
         You need to set AppObserverEnableProcessDumps setting to true here AND set dumpProcessOnError to true in AppObserver.config.json 
         if you want AppObserver to dump service processes when an Error threshold has been breached for some observed metric (e.g., memoryErrorLimitPercent). -->
    <Parameter Name="AppObserverEnableProcessDumps" DefaultValue="false" />
    <Parameter Name="AppObserverProcessDumpType" DefaultValue="MiniPlus" />
    <!-- Max number of dumps to generate per service, per observed metric, within a supplied TimeSpan window. See AppObserverMaxDumpsTimeWindow. -->
    <Parameter Name="AppObserverMaxProcessDumps" DefaultValue="3" />
    <!-- Time window in which max dumps per process, per observed metric can occur. See AppObserverMaxProcessDumps. -->
    <Parameter Name="AppObserverMaxDumpsTimeWindow" DefaultValue="04:00:00" />
    <!-- CertificateObserver-->
    <Parameter Name="DaysUntilClusterExpiryWarningThreshold" DefaultValue="42" />
    <Parameter Name="DaysUntilAppExpiryWarningThreshold" DefaultValue="42" />
    <!-- Required: These are JSON-style lists of strings, empty should be "[]", full should be "['mythumb1', 'mythumb2', etc...] or ['mycommon'1, 'mycommon2', etc...]" -->
    <Parameter Name="AppCertThumbprintsToObserve" DefaultValue="[]" />
    <Parameter Name="AppCertCommonNamesToObserve" DefaultValue="[]" />
    <!-- ContainerObserver -->
    <Parameter Name="ContainerObserverConfigurationFile" DefaultValue="ContainerObserver.config.json" />
    <!-- Disk Observer Warning/Error Thresholds -->
    <Parameter Name="DiskSpacePercentUsageWarningThreshold" DefaultValue="85" />
    <Parameter Name="DiskSpacePercentUsageErrorThreshold" DefaultValue="" />
    <Parameter Name="AverageQueueLengthErrorThreshold" DefaultValue="" />
    <Parameter Name="AverageQueueLengthWarningThreshold" DefaultValue="15" />
    <!-- FabricSystemObserver -->
    <Parameter Name="FabricSystemObserverUseCircularBuffer" DefaultValue="false" />
    <!-- Required-If UseCircularBuffer = True -->
    <Parameter Name="FabricSystemObserverResourceUsageDataCapacity" DefaultValue="" />
    <!-- FabricSystemObserver Warning/Error Thresholds -->
    <Parameter Name="FabricSystemObserverCpuErrorLimitPercent" DefaultValue="" />
    <Parameter Name="FabricSystemObserverCpuWarningLimitPercent" DefaultValue="" />
    <Parameter Name="FabricSystemObserverMemoryErrorLimitMb" DefaultValue="" />
    <Parameter Name="FabricSystemObserverMemoryWarningLimitMb" DefaultValue="4096" />
    <Parameter Name="FabricSystemObserverNetworkErrorActivePorts" DefaultValue="" />
    <Parameter Name="FabricSystemObserverNetworkWarningActivePorts" DefaultValue="" />
    <Parameter Name="FabricSystemObserverNetworkErrorEphemeralPorts" DefaultValue="" />
    <Parameter Name="FabricSystemObserverNetworkWarningEphemeralPorts" DefaultValue="7000" />
    <Parameter Name="FabricSystemObserverAllocatedHandlesErrorLimit" DefaultValue="" />
    <Parameter Name="FabricSystemObserverAllocatedHandlesWarningLimit" DefaultValue="" />
    <!-- Whether to monitor Windows Event Log. -->
    <Parameter Name="FabricSystemObserverMonitorWindowsEventLog" DefaultValue="false" />
    <!-- NodeObserver -->
    <Parameter Name="NodeObserverUseCircularBuffer" DefaultValue="false" />
    <!-- Required-If UseCircularBuffer = True -->
    <Parameter Name="NodeObserverResourceUsageDataCapacity" DefaultValue="" />
    <Parameter Name="NodeObserverCpuErrorLimitPercent" DefaultValue="" />
    <Parameter Name="NodeObserverCpuWarningLimitPercent" DefaultValue="90" />
    <Parameter Name="NodeObserverMemoryErrorLimitMb" DefaultValue="" />
    <Parameter Name="NodeObserverMemoryWarningLimitMb" DefaultValue="" />
    <Parameter Name="NodeObserverMemoryErrorLimitPercent" DefaultValue="" />
    <Parameter Name="NodeObserverMemoryWarningLimitPercent" DefaultValue="95" />
    <Parameter Name="NodeObserverNetworkErrorActivePorts" DefaultValue="" />
    <Parameter Name="NodeObserverNetworkWarningActivePorts" DefaultValue="50000" />
    <Parameter Name="NodeObserverNetworkErrorFirewallRules" DefaultValue="" />
    <Parameter Name="NodeObserverNetworkWarningFirewallRules" DefaultValue="2500" />
    <Parameter Name="NodeObserverNetworkErrorEphemeralPorts" DefaultValue="" />
    <Parameter Name="NodeObserverNetworkWarningEphemeralPorts" DefaultValue="20000" />
    <!-- The below settings only make sense for Linux. -->
    <Parameter Name="NodeObserverLinuxFileHandlesErrorLimitPercent" DefaultValue="" />
    <Parameter Name="NodeObserverLinuxFileHandlesWarningLimitPercent" DefaultValue="90" />
    <Parameter Name="NodeObserverLinuxFileHandlesErrorLimitTotal" DefaultValue="" />
    <Parameter Name="NodeObserverLinuxFileHandlesWarningLimitTotal" DefaultValue="" />
    <!-- OSObserver Windows AutoUpdate Settings Check -->
    <Parameter Name="OSObserverEnableWindowsAutoUpdateCheck" DefaultValue="true" />
    <!-- NetworkObserver -->
    <Parameter Name="NetworkObserverConfigurationFile" DefaultValue="NetworkObserver.config.json" />
    <!-- AzureStorageUploadObserver -->
    <Parameter Name="AzureStorageUploadObserverBlobContainerName" DefaultValue="fodumps" />
    <!-- This can be an encrypted string or not. The decision is yours.
         For encrypting, please use the Invoke-ServiceFabricEncryptText PowerShell API to generate the encrypted string to use here. 
         Any encrypted string must NOT contain line breaks or spaces. This is very important. If you copy/paste the encrypted string incorrectly, then FO will not upload dumps.
         See https://docs.microsoft.com/en-us/powershell/module/servicefabric/invoke-servicefabricencrypttext?view=azureservicefabricps  
         for details. Follow the directions in the sample for creating an encryted secret. Note the use of thumbprint in the cmd. -->
    <Parameter Name="AzureStorageUploadObserverStorageConnectionString" DefaultValue="" />
    <!-- OR -->
    <Parameter Name="AzureStorageUploadObserverStorageAccountName" DefaultValue="" />
    <!-- This can be an encrypted string or not. If encrypted, then make sure there are no line breaks and no blank spaces between any characters. This is very important. -->
    <Parameter Name="AzureStorageUploadObserverStorageAccountKey" DefaultValue="" />
    <!-- Zip file compression level to use: Optimal, Fastest or NoCompression. Default is Optimal if this is not set. We do not recommend NoCompression. -->
    <Parameter Name="AzureStorageUploadObserverZipFileCompressionLevel" DefaultValue="Optimal" />
  </Parameters>
  <!-- Import the ServiceManifest from the ServicePackage. The ServiceManifestName and ServiceManifestVersion 
       should match the Name and Version attributes of the ServiceManifest element defined in the 
       ServiceManifest.xml file. -->
  <ServiceManifestImport>
    <ServiceManifestRef ServiceManifestName="FabricObserverPkg" ServiceManifestVersion="3.1.18" />
    <ConfigOverrides>
      <ConfigOverride Name="Config">
        <Settings>
          <Section Name="AppObserverConfiguration">
            <Parameter Name="Enabled" Value="[AppObserverEnabled]" />
            <Parameter Name="EnableCSVDataLogging" Value="[AppObserverEnableCSVDataLogging]" />
            <Parameter Name="EnableEtw" Value="[AppObserverEnableEtw]" />
            <Parameter Name="EnableTelemetry" Value="[AppObserverEnableTelemetry]" />
            <Parameter Name="EnableVerboseLogging" Value="[AppObserverEnableVerboseLogging]" />
            <Parameter Name="MonitorDuration" Value="[AppObserverMonitorDuration]" />
            <Parameter Name="RunInterval" Value="[AppObserverRunInterval]" />
            <Parameter Name="AppObserverDataFileName" Value="[AppObserverConfigurationFile]" />
            <Parameter Name="ClusterOperationTimeoutSeconds" Value="[AppObserverClusterOperationTimeoutSeconds]" />
            <Parameter Name="UseCircularBuffer" Value="[AppObserverUseCircularBuffer]" />
            <!-- Required-If UseCircularBuffer = True -->
            <Parameter Name="ResourceUsageDataCapacity" Value="[AppObserverResourceUsageDataCapacity]" />
            <Parameter Name="EnableChildProcessMonitoring" Value="[AppObserverEnableChildProcessMonitoring]" />
            <Parameter Name="MaxChildProcTelemetryDataCount" Value="[AppObserverMaxChildProcTelemetryDataCount]" />
            <Parameter Name="EnableProcessDumps" Value="[AppObserverEnableProcessDumps]" />
            <Parameter Name="DumpType" Value="[AppObserverProcessDumpType]" />
            <Parameter Name="MaxDumps" Value="[AppObserverMaxProcessDumps]" />
            <Parameter Name="MaxDumpsTimeWindow" Value="[AppObserverMaxDumpsTimeWindow]" />
          </Section>
          <Section Name="CertificateObserverConfiguration">
            <Parameter Name="Enabled" Value="[CertificateObserverEnabled]" />
            <Parameter Name="EnableTelemetry" Value="[CertificateObserverEnableTelemetry]" />
            <Parameter Name="EnableEtw" Value="[CertificateObserverEnableEtw]" />
            <Parameter Name="EnableVerboseLogging" Value="[CertificateObserverEnableVerboseLogging]" />
            <Parameter Name="RunInterval" Value="[CertificateObserverRunInterval]" />
            <Parameter Name="DaysUntilClusterExpiryWarningThreshold" Value="[DaysUntilClusterExpiryWarningThreshold]" />
            <Parameter Name="DaysUntilAppExpiryWarningThreshold" Value="[DaysUntilAppExpiryWarningThreshold]" />
            <!-- Required: These are JSON-style lists of strings, empty should be "[]", full should be "['thumb1', 'thumb2']" -->
            <Parameter Name="AppCertThumbprintsToObserve" Value="[AppCertThumbprintsToObserve]" />
            <Parameter Name="AppCertCommonNamesToObserve" Value="[AppCertCommonNamesToObserve]" />
          </Section>
          <Section Name="DiskObserverConfiguration">
            <Parameter Name="Enabled" Value="[DiskObserverEnabled]" />
            <Parameter Name="EnableTelemetry" Value="[DiskObserverEnableTelemetry]" />
            <Parameter Name="EnableEtw" Value="[DiskObserverEnableEtw]" />
            <Parameter Name="EnableVerboseLogging" Value="[DiskObserverEnableVerboseLogging]" />
            <Parameter Name="RunInterval" Value="[DiskObserverRunInterval]" />
            <Parameter Name="DiskSpacePercentUsageErrorThreshold" Value="[DiskSpacePercentUsageErrorThreshold]" />
            <Parameter Name="DiskSpacePercentUsageWarningThreshold" Value="[DiskSpacePercentUsageWarningThreshold]" />
            <Parameter Name="AverageQueueLengthErrorThreshold" Value="[AverageQueueLengthErrorThreshold]" />
            <Parameter Name="AverageQueueLengthWarningThreshold" Value="[AverageQueueLengthWarningThreshold]" />
          </Section>
          <Section Name="FabricSystemObserverConfiguration">
            <Parameter Name="Enabled" Value="[FabricSystemObserverEnabled]" />
            <Parameter Name="EnableCSVDataLogging" Value="[FabricSystemObserverEnableCSVDataLogging]" />
            <Parameter Name="EnableEtw" Value="[FabricSystemObserverEnableEtw]" />
            <Parameter Name="EnableTelemetry" Value="[FabricSystemObserverEnableTelemetry]" />
            <Parameter Name="EnableVerboseLogging" Value="[FabricSystemObserverEnableVerboseLogging]" />
            <Parameter Name="MonitorDuration" Value="[FabricSystemObserverMonitorDuration]" />
            <Parameter Name="RunInterval" Value="[FabricSystemObserverRunInterval]" />
            <Parameter Name="UseCircularBuffer" Value="[FabricSystemObserverUseCircularBuffer]" />
            <!-- Required-If UseCircularBuffer = True -->
            <Parameter Name="ResourceUsageDataCapacity" Value="[FabricSystemObserverResourceUsageDataCapacity]" />
            <!-- Optional: SF Event Log can be noisy and full of non-error errors., 
                 so it's recommended that you only enable this for debugging purposes. This
                 only works if you deploy the FabricObserverWebApi service and enable it above (ObserverWebApiEnabled). -->
            <Parameter Name="MonitorWindowsEventLog" Value="[FabricSystemObserverMonitorWindowsEventLog]" />
            <Parameter Name="CpuErrorLimitPercent" Value="[FabricSystemObserverCpuErrorLimitPercent]" />
            <Parameter Name="CpuWarningLimitPercent" Value="[FabricSystemObserverCpuWarningLimitPercent]" />
            <Parameter Name="MemoryErrorLimitMb" Value="[FabricSystemObserverMemoryErrorLimitMb]" />
            <Parameter Name="MemoryWarningLimitMb" Value="[FabricSystemObserverMemoryWarningLimitMb]" />
            <Parameter Name="NetworkErrorActivePorts" Value="[FabricSystemObserverNetworkErrorActivePorts]" />
            <Parameter Name="NetworkWarningActivePorts" Value="[FabricSystemObserverNetworkWarningActivePorts]" />
            <Parameter Name="NetworkErrorEphemeralPorts" Value="[FabricSystemObserverNetworkErrorEphemeralPorts]" />
            <Parameter Name="NetworkWarningEphemeralPorts" Value="[FabricSystemObserverNetworkWarningEphemeralPorts]" />
            <Parameter Name="AllocatedHandlesErrorLimit" Value="[FabricSystemObserverAllocatedHandlesErrorLimit]" />
            <Parameter Name="AllocatedHandlesWarningLimit" Value="[FabricSystemObserverAllocatedHandlesWarningLimit]" />
          </Section>
          <Section Name="NetworkObserverConfiguration">
            <Parameter Name="Enabled" Value="[NetworkObserverEnabled]" />
            <Parameter Name="EnableTelemetry" Value="[NetworkObserverEnableTelemetry]" />
            <Parameter Name="EnableEtw" Value="[NetworkObserverEnableEtw]" />
            <Parameter Name="EnableVerboseLogging" Value="[NetworkObserverEnableVerboseLogging]" />
            <Parameter Name="RunInterval" Value="[NetworkObserverRunInterval]" />
            <Parameter Name="NetworkObserverDataFileName" Value="[NetworkObserverConfigurationFile]" />
          </Section>
          <Section Name="NodeObserverConfiguration">
            <Parameter Name="Enabled" Value="[NodeObserverEnabled]" />
            <Parameter Name="EnableTelemetry" Value="[NodeObserverEnableTelemetry]" />
            <Parameter Name="EnableCSVDataLogging" Value="[NodeObserverEnableCSVDataLogging]" />
            <Parameter Name="EnableEtw" Value="[NodeObserverEnableEtw]" />
            <Parameter Name="EnableVerboseLogging" Value="[NodeObserverEnableVerboseLogging]" />
            <Parameter Name="MonitorDuration" Value="[NodeObserverMonitorDuration]" />
            <Parameter Name="RunInterval" Value="[NodeObserverRunInterval]" />
            <Parameter Name="UseCircularBuffer" Value="[NodeObserverUseCircularBuffer]" />
            <!-- Required-If UseCircularBuffer = True -->
            <Parameter Name="ResourceUsageDataCapacity" Value="[NodeObserverResourceUsageDataCapacity]" />
            <Parameter Name="CpuErrorLimitPercent" Value="[NodeObserverCpuErrorLimitPercent]" />
            <Parameter Name="CpuWarningLimitPercent" Value="[NodeObserverCpuWarningLimitPercent]" />
            <Parameter Name="MemoryErrorLimitMb" Value="[NodeObserverMemoryErrorLimitMb]" />
            <Parameter Name="MemoryWarningLimitMb" Value="[NodeObserverMemoryWarningLimitMb]" />
            <Parameter Name="MemoryErrorLimitPercent" Value="[NodeObserverMemoryErrorLimitPercent]" />
            <Parameter Name="MemoryWarningLimitPercent" Value="[NodeObserverMemoryWarningLimitPercent]" />
            <Parameter Name="NetworkErrorActivePorts" Value="[NodeObserverNetworkErrorActivePorts]" />
            <Parameter Name="NetworkWarningActivePorts" Value="[NodeObserverNetworkWarningActivePorts]" />
            <Parameter Name="NetworkErrorFirewallRules" Value="[NodeObserverNetworkErrorFirewallRules]" />
            <Parameter Name="NetworkWarningFirewallRules" Value="[NodeObserverNetworkWarningFirewallRules]" />
            <Parameter Name="NetworkErrorEphemeralPorts" Value="[NodeObserverNetworkErrorEphemeralPorts]" />
            <Parameter Name="NetworkWarningEphemeralPorts" Value="[NodeObserverNetworkWarningEphemeralPorts]" />
            <Parameter Name="LinuxFileHandlesErrorLimitPercent" Value="[NodeObserverLinuxFileHandlesErrorLimitPercent]" />
            <Parameter Name="LinuxFileHandlesWarningLimitPercent" Value="[NodeObserverLinuxFileHandlesWarningLimitPercent]" />
            <Parameter Name="LinuxFileHandlesErrorLimitTotal" Value="[NodeObserverLinuxFileHandlesErrorLimitTotal]" />
            <Parameter Name="LinuxFileHandlesWarningLimitTotal" Value="[NodeObserverLinuxFileHandlesWarningLimitTotal]" />
          </Section>
          <Section Name="OSObserverConfiguration">
            <Parameter Name="Enabled" Value="[OSObserverEnabled]" />
            <Parameter Name="EnableTelemetry" Value="[OSObserverEnableTelemetry]" />
            <Parameter Name="EnableEtw" Value="[OSObserverEnableEtw]" />
            <Parameter Name="EnableVerboseLogging" Value="[OSObserverEnableVerboseLogging]" />
            <Parameter Name="EnableWindowsAutoUpdateCheck" Value="[OSObserverEnableWindowsAutoUpdateCheck]" />
            <Parameter Name="RunInterval" Value="[OSObserverRunInterval]" />
          </Section>
          <Section Name="SFConfigurationObserverConfiguration">
            <Parameter Name="Enabled" Value="[SFConfigurationObserverEnabled]" />
            <Parameter Name="EnableTelemetry" Value="[SFConfigurationObserverEnableTelemetry]" />
            <Parameter Name="EnableEtw" Value="[SFConfigurationObserverEnableEtw]" />
            <Parameter Name="EnableVerboseLogging" Value="[SFConfigurationObserverEnableVerboseLogging]" />
            <Parameter Name="RunInterval" Value="[SFConfigurationObserverRunInterval]" />
          </Section>
          <Section Name="AzureStorageUploadObserverConfiguration">
            <Parameter Name="Enabled" Value="[AzureStorageUploadObserverEnabled]" />
            <Parameter Name="EnableTelemetry" Value="[AzureStorageUploadObserverEnableTelemetry]" />
            <Parameter Name="EnableEtw" Value="[AzureStorageUploadObserverEnableEtw]" />
            <Parameter Name="EnableVerboseLogging" Value="[AzureStorageUploadObserverEnableVerboseLogging]" />
            <Parameter Name="RunInterval" Value="[AzureStorageUploadObserverRunInterval]" />
            <Parameter Name="BlobContainerName" Value="[AzureStorageUploadObserverBlobContainerName]" />
            <!-- Azure Storage Auth: Either supply an encrypted Connection String or an account name and encrypted Account Key.
                 Note that you *can* use unencrypted strings. This is not recommended, but the decision is yours. If you choose to do this,
                 then you must set IsEncrypted to false both in the below settings and the corresponding settings in Settings.xml. -->
            <Parameter Name="AzureStorageConnectionString" Value="[AzureStorageUploadObserverStorageConnectionString]" IsEncrypted="true" />
            <!-- OR use Account Name/Account Key pair if NOT using Connection String.. -->
            <Parameter Name="AzureStorageAccountName" Value="[AzureStorageUploadObserverStorageAccountName]" />
            <Parameter Name="AzureStorageAccountKey" Value="[AzureStorageUploadObserverStorageAccountKey]" IsEncrypted="true" />
            <!-- File compression level -->
            <Parameter Name="ZipFileCompressionLevel" Value="[AzureStorageUploadObserverZipFileCompressionLevel]" />
          </Section>
          <Section Name="ContainerObserverConfiguration">
            <Parameter Name="Enabled" Value="[ContainerObserverEnabled]" />
            <Parameter Name="EnableTelemetry" Value="[ContainerObserverEnableTelemetry]" />
            <Parameter Name="EnableEtw" Value="[ContainerObserverEnableEtw]" />
            <Parameter Name="EnableVerboseLogging" Value="[ContainerObserverEnableVerboseLogging]" />
            <Parameter Name="EnableCSVDataLogging" Value="[ContainerObserverEnableCSVDataLogging]" />
            <Parameter Name="RunInterval" Value="[ContainerObserverRunInterval]" />
            <Parameter Name="ConfigFileName" Value="[ContainerObserverConfigurationFile]" />
          </Section>
          <Section Name="ObserverManagerConfiguration">
            <Parameter Name="ObserverLoopSleepTimeSeconds" Value="[ObserverManagerObserverLoopSleepTimeSeconds]" />
            <Parameter Name="ObserverExecutionTimeout" Value="[ObserverManagerObserverExecutionTimeout]" />
            <Parameter Name="EnableVerboseLogging" Value="[ObserverManagerEnableVerboseLogging]" />
            <Parameter Name="EnableETWProvider" Value="[ObserverManagerEnableETWProvider]" />
            <Parameter Name="EnableTelemetryProvider" Value="[ObserverManagerEnableTelemetryProvider]" />
            <Parameter Name="EnableFabricObserverOperationalTelemetry" Value="[ObserverManagerEnableOperationalFOTelemetry]" />
            <Parameter Name="ObserverFailureHealthStateLevel" Value="[ObserverManagerObserverFailureHealthStateLevel]" />
            <Parameter Name="EnableConcurrentExecution" Value="[ObserverManagerEnableConcurrentExecution]" />
          </Section>
        </Settings>
      </ConfigOverride>
    </ConfigOverrides>
    <!-- Uncomment the to run FO as System user. Also uncomment the Principals node below.
    <Policies>
      <RunAsPolicy CodePackageRef="Code" UserRef="SystemUser" />
    </Policies> -->
  </ServiceManifestImport>
  <DefaultServices>
    <!-- The section below creates instances of service types, when an instance of this 
         application type is created. You can also create one or more instances of service type using the 
         ServiceFabric PowerShell module.
         The attribute ServiceTypeName below must match the name defined in the imported ServiceManifest.xml file. -->
    <Service Name="FabricObserver" ServicePackageActivationMode="ExclusiveProcess">
      <StatelessService ServiceTypeName="FabricObserverType" InstanceCount="[FabricObserver_InstanceCount]">
        <SingletonPartition />
      </StatelessService>
    </Service>
  </DefaultServices>
  <!-- Uncomment below to run FO as System user. Also uncomment the Policies node above.
  <Principals>
    <Users>
      <User Name="SystemUser" AccountType="LocalSystem" />
    </Users>
  </Principals> -->
  <Certificates>
    <SecretsCertificate X509FindValue="" Name="" />
  </Certificates>
</ApplicationManifest><|MERGE_RESOLUTION|>--- conflicted
+++ resolved
@@ -69,15 +69,9 @@
          For lesser hardware (logical processors < 4) or sequential execution (Concurrent execution disabled), be very conservative 
          with these values if AppObserver is monitoring several app services. -->
     <!-- Monitor Durations (TimeSpan format, e.g., 00:00:00). This setting only applies to 3 observers. -->
-<<<<<<< HEAD
-    <Parameter Name="AppObserverMonitorDuration" DefaultValue="00:00:01" />
-    <Parameter Name="FabricSystemObserverMonitorDuration" DefaultValue="00:00:01" />
-    <Parameter Name="NodeObserverMonitorDuration" DefaultValue="00:00:15" />
-=======
     <Parameter Name="AppObserverMonitorDuration" DefaultValue="00:00:03" />
     <Parameter Name="FabricSystemObserverMonitorDuration" DefaultValue="00:00:03" />
     <Parameter Name="NodeObserverMonitorDuration" DefaultValue="00:00:30" />
->>>>>>> fa9b6189
     <!-- Run Intervals (TimeSpan format, e.g., 0.00:00:00) -->
     <Parameter Name="AppObserverRunInterval" DefaultValue="" />
     <Parameter Name="AzureStorageUploadObserverRunInterval" DefaultValue="00:05:00" />
