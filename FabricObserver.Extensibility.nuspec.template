--- conflicted
+++ resolved
@@ -20,19 +20,6 @@
 			<group targetFramework="netstandard2.0">
 				<dependency id="Microsoft.Win32.Registry" version="5.0.0" />
 				<dependency id="Microsoft.ServiceFabric.Services" version="5.0.516" />
-<<<<<<< HEAD
-				<dependency id="Microsoft.Extensions.DependencyInjection.Abstractions" version="5.0.0" />
-				<dependency id="Microsoft.ApplicationInsights" version="2.20.0" />
-				<dependency id="Microsoft.ApplicationInsights.DependencyCollector" version="2.20.0" />
-				<dependency id="Microsoft.ApplicationInsights.NLogTarget" version="2.20.0" />
-				<dependency id="Microsoft.ApplicationInsights.PerfCounterCollector" version="2.20.0" />
-				<dependency id="Microsoft.ApplicationInsights.WindowsServer" version="2.20.0" />
-				<dependency id="Microsoft.ApplicationInsights.WindowsServer.TelemetryChannel" version="2.20.0" />
-				<dependency id="Microsoft.AspNet.WebApi.Client" version="5.2.9" />
-				<dependency id="Microsoft.Extensions.DependencyInjection" version="5.0.2" />
-				<dependency id="Microsoft.Extensions.DependencyInjection.Abstractions" version="5.0.0" />
-				<dependency id="NLog" version="5.0.0" />
-=======
 				<dependency id="Microsoft.ApplicationInsights" version="2.21.0" />
 				<dependency id="Microsoft.ApplicationInsights.DependencyCollector" version="2.21.0" />
 				<dependency id="Microsoft.ApplicationInsights.NLogTarget" version="2.21.0" />
@@ -44,7 +31,6 @@
 				<dependency id="Newtonsoft.Json" version="13.0.2" />
 				<dependency id="NLog" version="5.1.0" />
 				<dependency id="System.Management" version="7.0.0" />
->>>>>>> ac341cd2
 			</group>
 		</dependencies>
 		<projectUrl>https://aka.ms/sf/FabricObserver</projectUrl>
