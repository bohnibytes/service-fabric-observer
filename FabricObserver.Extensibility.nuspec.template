<?xml version="1.0" encoding="utf-8"?>
<package xmlns="http://schemas.microsoft.com/packaging/2013/05/nuspec.xsd">
	<metadata minClientVersion="3.3.0">
		<id>%PACKAGE_ID%</id>
		<version>3.2.9</version>
		<releaseNotes>
<<<<<<< HEAD
Note: This is library is required for observer plugins that target FabricObserver 3.2.8.
- Added support for CPU Resource Governance monitoring (Windows-only).
=======
Note: This is library is required for observer plugins that target FabricObserver 3.2.9. 
>>>>>>> baa65fde
- Performance and Code improvements.
		</releaseNotes>
		<authors>Microsoft</authors>
		<license type="expression">MIT</license>
		<requireLicenseAcceptance>true</requireLicenseAcceptance>
		<title>Service Fabric FabricObserver Extensibility Library</title>
		<icon>icon.png</icon>
		<readme>foextlib.md</readme>
		<language>en-US</language>
		<description>This package contains the FabricObserver Extensibility library (.NET 6) for use in building FabricObserver and ClusterObserver plugins. NOTE: This is no longer a .NET Standard 2.0 library.</description>
		<contentFiles>
			<files include="**" buildAction="None" copyToOutput="true" />
		</contentFiles>
		<dependencies>
			<group targetFramework="net6.0">
				<dependency id="Microsoft.ServiceFabric.Services" version="6.0.1017" />
				<dependency id="Microsoft.ApplicationInsights" version="2.21.0" />
				<dependency id="Microsoft.ApplicationInsights.NLogTarget" version="2.21.0" />
				<dependency id="Microsoft.Extensions.DependencyInjection" version="7.0.0" />
				<dependency id="Microsoft.Extensions.DependencyInjection.Abstractions" version="7.0.0" />
				<dependency id="Newtonsoft.Json" version="13.0.2" />
				<dependency id="NLog" version="5.1.0" />
				<dependency id="System.Diagnostics.PerformanceCounter" version="7.0.0" />
				<dependency id="System.Management" version="7.0.0" />
			</group>
		</dependencies>
		<projectUrl>https://aka.ms/sf/FabricObserver</projectUrl>
		<tags>azure service-fabric fabric-observer utility watchdog-service observability</tags>
		<copyright>© Microsoft Corporation. All rights reserved.</copyright>
	</metadata>
	<files>
		<file src="FabricObserverPkg\Code\FabricObserver.Extensibility.dll" target="lib\net6.0" />
		<file src="FabricObserverPkg\Code\TelemetryLib.dll" target="lib\net6.0" />
		<file src="%ROOT_PATH%\icon.png" target="" />
		<file src="%ROOT_PATH%\foextlib.md" target="" />
	</files>
</package>
<|MERGE_RESOLUTION|>--- conflicted
+++ resolved
@@ -1,49 +1,44 @@
-<?xml version="1.0" encoding="utf-8"?>
-<package xmlns="http://schemas.microsoft.com/packaging/2013/05/nuspec.xsd">
-	<metadata minClientVersion="3.3.0">
-		<id>%PACKAGE_ID%</id>
-		<version>3.2.9</version>
-		<releaseNotes>
-<<<<<<< HEAD
-Note: This is library is required for observer plugins that target FabricObserver 3.2.8.
-- Added support for CPU Resource Governance monitoring (Windows-only).
-=======
-Note: This is library is required for observer plugins that target FabricObserver 3.2.9. 
->>>>>>> baa65fde
-- Performance and Code improvements.
-		</releaseNotes>
-		<authors>Microsoft</authors>
-		<license type="expression">MIT</license>
-		<requireLicenseAcceptance>true</requireLicenseAcceptance>
-		<title>Service Fabric FabricObserver Extensibility Library</title>
-		<icon>icon.png</icon>
-		<readme>foextlib.md</readme>
-		<language>en-US</language>
-		<description>This package contains the FabricObserver Extensibility library (.NET 6) for use in building FabricObserver and ClusterObserver plugins. NOTE: This is no longer a .NET Standard 2.0 library.</description>
-		<contentFiles>
-			<files include="**" buildAction="None" copyToOutput="true" />
-		</contentFiles>
-		<dependencies>
-			<group targetFramework="net6.0">
-				<dependency id="Microsoft.ServiceFabric.Services" version="6.0.1017" />
-				<dependency id="Microsoft.ApplicationInsights" version="2.21.0" />
-				<dependency id="Microsoft.ApplicationInsights.NLogTarget" version="2.21.0" />
-				<dependency id="Microsoft.Extensions.DependencyInjection" version="7.0.0" />
-				<dependency id="Microsoft.Extensions.DependencyInjection.Abstractions" version="7.0.0" />
-				<dependency id="Newtonsoft.Json" version="13.0.2" />
-				<dependency id="NLog" version="5.1.0" />
-				<dependency id="System.Diagnostics.PerformanceCounter" version="7.0.0" />
-				<dependency id="System.Management" version="7.0.0" />
-			</group>
-		</dependencies>
-		<projectUrl>https://aka.ms/sf/FabricObserver</projectUrl>
-		<tags>azure service-fabric fabric-observer utility watchdog-service observability</tags>
-		<copyright>© Microsoft Corporation. All rights reserved.</copyright>
-	</metadata>
-	<files>
-		<file src="FabricObserverPkg\Code\FabricObserver.Extensibility.dll" target="lib\net6.0" />
-		<file src="FabricObserverPkg\Code\TelemetryLib.dll" target="lib\net6.0" />
-		<file src="%ROOT_PATH%\icon.png" target="" />
-		<file src="%ROOT_PATH%\foextlib.md" target="" />
-	</files>
-</package>
+<?xml version="1.0" encoding="utf-8"?>
+<package xmlns="http://schemas.microsoft.com/packaging/2013/05/nuspec.xsd">
+	<metadata minClientVersion="3.3.0">
+		<id>%PACKAGE_ID%</id>
+		<version>3.2.9</version>
+		<releaseNotes>
+Note: This is library is required for observer plugins that target FabricObserver 3.2.9. 
+- Performance and Code improvements.
+		</releaseNotes>
+		<authors>Microsoft</authors>
+		<license type="expression">MIT</license>
+		<requireLicenseAcceptance>true</requireLicenseAcceptance>
+		<title>Service Fabric FabricObserver Extensibility Library</title>
+		<icon>icon.png</icon>
+		<readme>foextlib.md</readme>
+		<language>en-US</language>
+		<description>This package contains the FabricObserver Extensibility library (.NET 6) for use in building FabricObserver and ClusterObserver plugins. NOTE: This is no longer a .NET Standard 2.0 library.</description>
+		<contentFiles>
+			<files include="**" buildAction="None" copyToOutput="true" />
+		</contentFiles>
+		<dependencies>
+			<group targetFramework="net6.0">
+				<dependency id="Microsoft.ServiceFabric.Services" version="6.0.1017" />
+				<dependency id="Microsoft.ApplicationInsights" version="2.21.0" />
+				<dependency id="Microsoft.ApplicationInsights.NLogTarget" version="2.21.0" />
+				<dependency id="Microsoft.Extensions.DependencyInjection" version="7.0.0" />
+				<dependency id="Microsoft.Extensions.DependencyInjection.Abstractions" version="7.0.0" />
+				<dependency id="Newtonsoft.Json" version="13.0.2" />
+				<dependency id="NLog" version="5.1.0" />
+				<dependency id="System.Diagnostics.PerformanceCounter" version="7.0.0" />
+				<dependency id="System.Management" version="7.0.0" />
+			</group>
+		</dependencies>
+		<projectUrl>https://aka.ms/sf/FabricObserver</projectUrl>
+		<tags>azure service-fabric fabric-observer utility watchdog-service observability</tags>
+		<copyright>© Microsoft Corporation. All rights reserved.</copyright>
+	</metadata>
+	<files>
+		<file src="FabricObserverPkg\Code\FabricObserver.Extensibility.dll" target="lib\net6.0" />
+		<file src="FabricObserverPkg\Code\TelemetryLib.dll" target="lib\net6.0" />
+		<file src="%ROOT_PATH%\icon.png" target="" />
+		<file src="%ROOT_PATH%\foextlib.md" target="" />
+	</files>
+</package>